--- conflicted
+++ resolved
@@ -41,12 +41,8 @@
 def iteration_legume_withoutlighting(iter, lsystem_simulations, names_simulations, 
                                         meteo_j, energy, surf_refVOX, surfsolref,
                                         m_lais_simu, res_trans,  
-<<<<<<< HEAD
-                                        res_abs_i=None, list_invar_in=None, pari_canopy_in=-1):
-=======
                                         res_abs_i=None, list_invar_in=None, 
                                         pari_canopy_in=-1, pari_soil_in=-1):
->>>>>>> 47116a34
 
     # rassemble les paramètres propres à chaque lsystem
     list_invar, list_outvar, list_invar_sc, list_ParamP, \
@@ -122,16 +118,11 @@
     res_rfr = riri.rfr_calc_relatif(*tag_light_inputs2)
 
     # interception au sol
-<<<<<<< HEAD
-    transmi_sol = np.sum(res_trans[-1][:][:]) / (energy * surfsolref)
-    pari_soil = 1. - transmi_sol
-=======
     if pari_soil_in < 0 :
         transmi_sol = np.sum(res_trans[-1][:][:]) / (energy * surfsolref)
         pari_soil = 1. - transmi_sol
     else :
         pari_soil = 1 - pari_soil_in
->>>>>>> 47116a34
 
     # si la cumul du PAR par plante a déjà calculé en entrée
     if list_invar_in is not None : list_invar = list_invar_in
@@ -149,13 +140,8 @@
     
     list_ls_epsi = []
     for k in range(len(names_simulations)) :
-<<<<<<< HEAD
-        pari_plante = list_invar[k]['parip'] / (pari_canopy + 10e-15)
-        list_ls_epsi.append(pari_soil * pari_plante)
-=======
         ratio_pari_plante = list_invar[k]['parip'] / (pari_canopy + 10e-15)
         list_ls_epsi.append(pari_soil * ratio_pari_plante)
->>>>>>> 47116a34
         print('main', names_simulations[k], 'epsi', sum(list_ls_epsi[-1]))
 
     ##########
