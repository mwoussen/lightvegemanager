import openalea.plantgl.all as pgl

from PyRATP.pyratp import grid
from PyRATP.pyratp import RATP2VTK
from PyRATP.pyratp.vegetation import Vegetation
from PyRATP.pyratp.skyvault import Skyvault
from PyRATP.pyratp.micrometeo import MicroMeteo
from PyRATP.pyratp.runratp import runRATP

from alinea.caribu.CaribuScene import CaribuScene
from alinea.caribu.sky_tools import GenSky
from alinea.caribu.sky_tools import GetLight
from alinea.caribu.sky_tools import Gensun
from alinea.caribu.sky_tools import GetLightsSun
from alinea.caribu.sky_tools import spitters_horaire
from alinea.caribu.sky_tools import turtle
from alinea.caribu.sky_tools import Sun

import os 
import subprocess
import itertools
import numpy as np
import pandas
import time
import scipy

from src.Polygons import *
from src.MyTesseletor import *

'''
Fonctions de gestion
'''


def PlantGL_translation(s, t):
    """Translation d'une scène plantgl
    Args :
        s(Scene plantgl) : scène en entrée/sortie
        t : Vector3
    return :
        scene PlantGL
    """
    shapes_res = []

    for shape in s:
        shapes_res.append(pgl.Shape(pgl.Translated(t[0], t[1], t[2], shape.geometry), shape.appearance))
    return pgl.Scene(shapes_res)


def pgl_to_triangles(pgl_object, tesselator=None):
    """Transforme une scene PlantGL en triangulation
    inspiré de pgl_to_triangles dans CARIBU
    https://github.com/openalea-incubator/caribu : src/PyRATP/caribu/plantgl_adaptor.py
    
    Args :
        pgl_object : une shape plantGL
    
    return :
        liste de Triangle3
    """
    triangles = []
    if tesselator is None:
        tesselator = pgl.Tesselator()
    pgl_object.apply(tesselator)
    mesh = tesselator.triangulation
    if mesh:
        indices = mesh.indexList
        pts = list(map(tuple,mesh.pointList))
        triangles = [Triangle3(*(Vector3(*pts[itri[0]]),Vector3(*pts[itri[1]]),Vector3(*pts[itri[2]]))) for itri in indices]
    return triangles


def pgl_to_caribu(pgl_object, tesselator=None):
    """Transforme une scene PlantGL en triangulation
    inspiré de pgl_to_triangles dans CARIBU
    https://github.com/openalea-incubator/caribu : src/PyRATP/caribu/plantgl_adaptor.py
    
    Args :
        pgl_object : une shape plantGL
    
    return :
        liste de Triangle3
    """
    triangles = []
    if tesselator is None:
        tesselator = pgl.Tesselator()
    pgl_object.apply(tesselator)
    mesh = tesselator.triangulation
    if mesh:
        indices = mesh.indexList
        pts = list(map(tuple,mesh.pointList))
        triangles = [(pts[itri[0]],pts[itri[1]],pts[itri[2]]) for itri in indices]
    return triangles


def whichstems_MTG(MTG, nent):
    stems=[]
    geom = MTG.property('geometry')
    for vid in geom.keys():
        if MTG.class_name(vid) == 'StemElement':
            stems.append((vid, nent))
    
    return stems


def VTKtriangles(triangles, var, varname, filename):
    """Ecriture d'un fichier VTK à partir d'un maillage triangulation
    possibilité d'associer des grandeurs aux triangles
    
    Args :
        triangles : liste de Triangle3
        var : liste de grandeurs associées aux triangles, pour n triangles
             [
                 [var1_1, ..., var1_n], ... , [varm_1, ..., varm_n]
                 ]
        varname : liste de string, liste des noms pour chaque grandeurs
        filename : string, chemin du fichier à écrire

    """

    nbtr=0
    for tr in triangles:
        nbtr +=1
    
    f=open(filename, 'w')
    f.write('# vtk DataFile Version 3.0\n')
    f.write('vtk output\n')
    f.write('ASCII\n')
    f.write('DATASET UNSTRUCTURED_GRID\n')
    f.write('POINTS '+str(nbtr * 3)+' float\n')

    for tr in triangles:
        for i in range(3):
            f.write(str(tr[i][0])+' '+str(tr[i][1])+' '+str(tr[i][2])+'\n')
    f.write('\n')

    f.write('CELLS '+str(nbtr)+' '+str(nbtr*4)+'\n')
    for i in range(nbtr):
        f.write('3 '+str(3*i)+' '+str(1+3*i)+' '+str(2+3*i)+'\n')
    f.write('\n')

    f.write('CELL_TYPES '+str(nbtr)+'\n')
    for i in range(nbtr):
        f.write('5\n')
    f.write('\n')

    f.write('CELL_DATA '+str(nbtr)+'\n')
    f.write('FIELD FieldData '+str(len(varname)+2)+'\n')
    for i, name in enumerate(varname):
        f.write(name+' 1 '+str(nbtr)+' float\n')
        for j in range(nbtr):
            f.write(str(var[i][j])+'\n')
        f.write('\n')

    f.write('\n')

    f.write("ID 1 "+str(nbtr)+' float\n')
    for i in range(nbtr):
        f.write(str(i)+'\n')
    f.write('\n')
    f.write("ShapeLVM 1 "+str(nbtr)+' float\n')
    for tr in triangles:
        f.write(str(tr.id)+'\n')
    f.write('\n')
    

    f.close()

    var=[]
    varname=[]


def VTKline(start, end, filename):
    """Ecriture d'une ligne VTK
    
    Args :
        start : Vector3 point de départ
        end : Vector3 point d'arrivée
        filename : string, chemin du fichier à écrire
    """

    f=open(filename, 'w')
    f.write('# vtk DataFile Version 3.0\n')
    f.write('vtk Polygon\n')
    f.write('ASCII\n')
    f.write('DATASET POLYDATA\n')
    f.write('POINTS 2 float\n')
    f.write(str(start[0])+" "+str(start[1])+" "+str(start[2])+"\n")
    f.write(str(end[0])+" "+str(end[1])+" "+str(end[2])+"\n")
    f.write("LINES 1 3\n")
    f.write("2 0 1")

    f.close()


class LightVegeManager:
    '''
    Classe gestion de la lumière et couplage de plusieurs modèles de plantes
    '''
    units = {'mm': 0.001, 'cm': 0.01, 'dm': 0.1, 'm': 1, 'dam': 10, 'hm': 100,'km': 1000}

    def __init__(self,
                    environment={},
                    lightmodel="ratp",
                    lightmodel_parameters={},
                    main_unit="m"):
        '''Constructeur
        
        Arg :
            environment : dict
                "names" : liste de str, un nom par élément de scenes (non obligatoire)
                "coordinates" : liste de float, [latitude, longitude, timezone]
                "sky" : "turtle46" ou ["file", "filepath"] ou [nb_azimut, nb_zenith, "soc" ou "uoc"]
                "diffus" : boolean, si on active le rayonnement diffus
                "direct" : boolean, si on active le rayonnement direct
                "reflected" : boolean, si on active le rayonnement réfléchi
                "reflectance coefficients" : liste de listes, pour chaque scène
                        si "ratp" : [lambertien PAR, lambertien NIR]
                        si "caribu" : [reflectance PAR, transmittance PAR]
                "infinite" : boolean, si on veut un couvert un infini
            
            lightmodel : string, "ratp" ou "caribu", nom du modèle à utiliser
            lightmodel_parameters : dict
                si lightmodel == "caribu" :
                    "sun algo" : "caribu" ou "ratp", indique quel modèle fournira la position du soleil
                
                si lightmodel == "ratp" :
                    "voxel size" : liste de float, dimension d'un voxel [dx, dy, dz]
                    "soil reflectance" : liste de float, [reflectance PAR, reflectance NIR], coefficients de réflexion du sol
                    "mu" : liste de float, pour chaque scene indique un coefficient de clumping 
                    "tesselation level" : int, niveau de découpage des triangles pour correspondre à la grille
                    "angle distrib algo" : "compute global" ou "compute voxel" ou "file", comment sera calculé la distribution d'angles des feuilles
                    "nb angle classes" : float, si "compute global" ou "compute voxel", indique le nombre de classes d'angles
                    "angle distrib file" : si "file", chemin du fichier à lire

            global_scene_tesselate_level : tesselation de la scène couplée globale, quelque soit le modèle de lumière
            main_unit : string, indique l'unité d'échelle du couplage parmi la liste self.units

        '''
        self.__in_environment = environment
        self.__lightmodel = lightmodel
        self.__in_lightmodel_parameters = lightmodel_parameters
        self.__main_unit = main_unit

        # paramètres par défaut
        if "coordinates" not in self.__in_environment : self.__in_environment["coordinates"] = [46.4, 0. , 1.] # INRAE Lusignan 
        if "sky" not in self.__in_environment : self.__in_environment["sky"] = "turtle46" # ciel turtle à 46 directions
        if "diffus" not in self.__in_environment : self.__in_environment["diffus"] = True
        if "direct" not in self.__in_environment : self.__in_environment["direct"] = True
        if "reflected" not in self.__in_environment : self.__in_environment["reflected"] = False
        if "infinite" not in self.__in_environment : self.__in_environment["infinite"] = False
        if "reflectance coefficients" not in self.__in_environment : self.__in_environment["reflectance coefficients"] = []

        # création d'une scène plantGL
        # pas encore en place (manque d'abstraction pour le rescale)
        
        # création de la scène du modèle de lumière
        # RATP
        if self.__lightmodel == "ratp":
            # paramètres par défaut :
            if "voxel size" not in self.__in_lightmodel_parameters : self.__in_lightmodel_parameters["voxel size"] = [0.1, 0.1, 0.1]
            if "soil reflectance" not in self.__in_lightmodel_parameters : self.__in_lightmodel_parameters["soil reflectance"] = [0., 0.]
            if "mu" not in self.__in_lightmodel_parameters : self.__in_lightmodel_parameters["mu"] = [1.]
            if "tesselation level" not in self.__in_lightmodel_parameters : self.__in_lightmodel_parameters["tesselation level"] = 0
            if "angle distrib algo" not in self.__in_lightmodel_parameters : self.__in_lightmodel_parameters["angle distrib algo"] = "compute global"
            if "nb angle classes" not in self.__in_lightmodel_parameters : self.__in_lightmodel_parameters["nb angle classes"] = 9

            # construction du ciel:
            # si on a une liste de paramètres
            if len(self.__in_environment["sky"]) > 1 and type(self.__in_environment["sky"]) == list :
                if self.__in_environment["sky"][0] == "file" : self.__sky = Skyvault.read(self.__in_environment["sky"][1])
                
                elif len(self.__in_environment["sky"]) == 3 :
                    
                    self.__in_environment["sky"][1]
                    ele, azi, omega, pc = self._discrete_sky(self.__in_environment["sky"][0], self.__in_environment["sky"][1], self.__in_environment["sky"][2])
                    self.__sky = Skyvault.initialise(ele, azi, omega, pc)

            # initialisation par défaut
            elif self.__in_environment["sky"] == "turtle46":
                # par défaut ciel à 46 directions ("tortue")
                self.__sky = Skyvault.initialise()                
            
    
        elif self.__lightmodel == "caribu":
            # paramètres par défaut
            if "sun algo" not in self.__in_lightmodel_parameters : self.__in_lightmodel_parameters["sun algo"] = "caribu"
            if "soil mesh" not in self.__in_lightmodel_parameters : self.__in_lightmodel_parameters["soil mesh"] = -1
            
            # création du ciel
            # par défaut turtle 46 directions, soc
            if len(self.__in_environment["sky"]) > 1 and type(self.__in_environment["sky"]) == list :
                if len(self.__in_environment["sky"]) == 3 :
                    sky_string = GetLight.GetLight(GenSky.GenSky()(1., self.__in_environment["sky"][2], 
                                                                        self.__in_environment["sky"][0], 
                                                                        self.__in_environment["sky"][1]))  #: (Energy, soc/uoc, azimuts, zenits)
    
                    # Convert string to list in order to be compatible with CaribuScene input format
                    self.__sky = []
                    for string in sky_string.split('\n'):
                        if len(string) != 0:
                            string_split = string.split(' ')
                            t = tuple((float(string_split[0]), tuple((float(string_split[1]), float(string_split[2]), float(string_split[3])))))
                            self.__sky.append(t)
            
                elif self.__in_environment["sky"][0] == "file" : 
                    listGene = []
                    f = open(self.__in_environment["sky"][1])
                    ndir=int(f.readline().strip().split('\t')[0])
                    hmoy=np.zeros(ndir)
                    azmoy=np.zeros(ndir)
                    omega=np.zeros(ndir)
                    pc=np.zeros(ndir)
                    for n in range(ndir):
                        listGene.append(f.readline().strip().split('\t'))
                    tabGene=np.array(listGene)
                    tabGene = np.cast['float64'](tabGene)
                    hmoy=np.transpose(tabGene)[0]*math.pi / 180
                    azmoy=np.transpose(tabGene)[1]*math.pi / 180
                    omega=np.transpose(tabGene)[2]
                    pc=np.transpose(tabGene)[3]
                    f.close()
                    
                    self.__sky = []
                    for i, p in enumerate(pc) :
                        dir=[0,0,0]
                        dir[0] = dir[1] = math.sin(hmoy[i])
                        dir[0] *= math.cos(azmoy[i])
                        dir[1] *= math.sin(azmoy[i])
                        dir[2] = -math.cos(hmoy[i])
                        t = tuple((float(p), tuple((dir[0], dir[1], dir[2]))))
                        self.__sky.append(t)


            elif self.__in_environment["sky"] == "turtle46":
                turtle_list = turtle.turtle()
                self.__sky=[]
                for i,e in enumerate(turtle_list[0]):
                    t = tuple((e, tuple((turtle_list[2][i][0], turtle_list[2][i][1], turtle_list[2][i][2]))))
                    self.__sky.append(t)   
            else:
                raise ValueError("Unknown sky parameters : can be either 'turtle46' or ['file', 'filepath'] or [nb_azimut, nb_zenith, 'soc' or 'uoc'] ")

        else:
            raise ValueError("Unknown lightmodel : can be either 'ratp' or 'caribu' ")
            
    def init_scenes(self, geometry = {}, global_scene_tesselate_level=0):
        '''Initialisation des scènes géométriques
        
        Arg :
            geometry : dict
                "scenes" : liste de scènes PlantGL
                "transformation" : dict, indique les transformations à effectuer sur les scènes (non obligatoire)
                        "rescale" : liste de float, un facteur d'aggrandissement par scène
                        "translate" : liste de src.Polygons.vector3, un vecteur par scène
                        "scenes unit" : liste de src, une unité de la liste self.units par scène
                        "xyz orientation" : liste de src, pour chaque scène, "x+ = N" ou "x+ = S" ou "x+ = E" ou "x+ = W"
                "stems id" : liste de tuple, pour chaque tige on a tuple(numero de l'élément, indice de la scène) (non obligatoire)
                "domain" : liste de float, si on a un couvert infini, indique le domaine à reproduire
        
        Notes :
                Convention de coordonnées (type RATP scene) : x+ = N, y+ = W 
                valable dans self.__myscene et self.__caribu_scene

        '''
        self.__in_geometry = geometry

        legume_grid = False
        self.__id_legume_scene = -9999
        
        # paramètre par défaut des tiges
        if "stems id" not in self.__in_geometry : self.__in_geometry["stems id"] = []

        # couplage des scènes dans un plantGL commun et création du tableau des ids
        # [plantGL] -(+)-> [Triangle3] -> transformation sur les Triangle3 -> [Triangle3]
        # une scène plantgl par espèce
        self.__matching_ids = {}
        self.__my_scene=[]
        count=0
        
        # def sceneplantgl_to_triangles()
        for i_esp, scene in enumerate(self.__in_geometry["scenes"]) :
            # scene planteGL
            if isinstance(scene, pgl.Scene):
                for id, pgl_objects in scene.todict().items():
                    lastid = len(self.__my_scene)
                    
                    tri_list = list(itertools.chain(*[pgl_to_triangles(pgl_object) for pgl_object in pgl_objects]))
                    # on set l'id des triangles de la shape
                    for tr in tri_list:
                        tr.set_id(count)
                    self.__my_scene.extend(tri_list)
                    # on set le tableau des indices
                    self.__matching_ids[count] = [id, i_esp, list(range(lastid,lastid+len(tri_list)))]
                    count += 1
            
            # fichier VGX
            elif isinstance(scene, str) :
                if scene.split(".")[-1] == "vgx":
                    lastid = len(self.__my_scene)
                    f = open(scene, 'r')
                    lines = f.readlines()
                    for l in lines[1:]:                    
                        l_list = l.split("\t")

                        # on considère comme feuille les éléments R (RGB) != 42
                        if l_list[10] != '42' :
                            tr = Triangle3(*(Vector3(float(l_list[13]), float(l_list[14]), float(l_list[15])),
                                                Vector3(float(l_list[16]), float(l_list[17]), float(l_list[18])),
                                                Vector3(float(l_list[19]), float(l_list[20]), float(l_list[21]))))
                            
                            if tr.area > 0:
                                tr.set_id(count)
                                self.__my_scene.append(tr)
                        
                    f.close()
                    self.__matching_ids[count] = [count, i_esp, list( range( lastid, len(self.__my_scene) - lastid ) ) ]
                    count += 1

            # Grille RiRi (de l-egume)
            else: 
                # on active la prise de la grille
                legume_grid = True 

                # on retient l'id de la scène l-egume
                self.__id_legume_scene = i_esp

        # def transform_triangulation()
        # applique les transformations sur les triangles
        if "transformations" in self.__in_geometry :
            for i_esp in range(len(self.__in_geometry["scenes"])):
                if isinstance(self.__in_geometry["scenes"][i_esp], pgl.Scene):
                    for tr in self.__my_scene:
                        if self.__matching_ids[tr.id][1] == i_esp:
                            if "rescale" in  self.__in_geometry["transformations"] : tr.rescale(self.__in_geometry["transformations"]["rescale"][i_esp])
                            
                            if "translate" in  self.__in_geometry["transformations"]  : tr.translate(self.__in_geometry["transformations"]["translate"][i_esp])
                            
                            # la convention du repère xyz par rapport aux points cardinaux est précisée
                            # on ramène la scène à la convention x+ = N
                            # si non précisé, on ne change pas l'orientation de la scène
                            if "xyz orientation" in self.__in_geometry["transformations"]:
                                if self.__in_geometry["transformations"]["xyz orientation"][i_esp] == "x+ = S":
                                    tr.zrotate(180)
                                elif self.__in_geometry["transformations"]["xyz orientation"][i_esp] == "x+ = W":
                                    tr.zrotate(90)
                                elif self.__in_geometry["transformations"]["xyz orientation"][i_esp] == "x+ = E":
                                    tr.zrotate(-90)
                                # cas particulier pour l-egume
                                elif self.__in_geometry["transformations"]["xyz orientation"][i_esp] == "y+ = y-":
                                    y_id = 1
                                    tr.transform_axis(y_id, h=-1, t=self.__in_lightmodel_parameters["xy max"])
                                    # tr.zrotate(-90)
                            
                            if "scenes unit" in  self.__in_geometry["transformations"] :
                                # recupère la variable pour la lisibilité
                                scene_unit = self.__in_geometry["transformations"]["scenes unit"][i_esp]
                                
                                if (scene_unit != self.__main_unit) and (scene_unit in self.units):
                                    tr.rescale(self.units[scene_unit]/self.units[self.__main_unit])
                            
        # enregistre l'aire du plus grand triangle (indicateur par rapport au besoin de tesselation)
        self.__maxtrarea = 0.
        for tr in self.__my_scene:
            if tr.area > self.__maxtrarea: self.__maxtrarea = tr.area
        
        for tr in self.__my_scene:
            if tr.area > self.__maxtrarea: self.__maxtrarea = tr.area
        
        # active tesselation sur la scène globale (pour avoir une triangulation plus fine)
        if global_scene_tesselate_level > 0:
            new_tr_scene=[]
            for tr in self.__my_scene:
                level = 0
                isworking = iterate_triangles(tr, level, global_scene_tesselate_level, new_tr_scene)
            # copie de la nouvelle triangulation
            self.__my_scene = new_tr_scene
        
        # min-max de la scène
        xmax, xmin, ymax, ymin, zmax, zmin = -999999,999999,-999999,999999,-999999,999999    
        self.__triangleLmax  = -9999999
        if self.__my_scene :
            for tr in self.__my_scene:
                trxmax, trxmin, trymax, trymin, trzmax, trzmin = -999999,999999,-999999,999999,-999999,999999 
                for i in range(3) :
                    p = tr[i]
                    # min-max global à la scene
                    if p[0] > xmax :
                        xmax = p[0]
                    if p[0] < xmin:
                        xmin = p[0]
                    if p[1] > ymax :
                        ymax = p[1]
                    if p[1] < ymin:
                        ymin = p[1]
                    if p[2] > zmax :
                        zmax = p[2]
                    if p[2] < zmin:
                        zmin = p[2]
                    
                    # min-max local au triangle
                    if p[0] > trxmax :
                        trxmax = p[0]
                    if p[0] < trxmin:
                        trxmin = p[0]
                    if p[1] > trymax :
                        trymax = p[1]
                    if p[1] < trymin:
                        trymin = p[1]
                    if p[2] > trzmax :
                        trzmax = p[2]
                    if p[2] < trzmin:
                        trzmin = p[2]
                
                # recherche de la différence de la longueur max d'un triangle max(xmax-xmin, ymax-ymin, zmax-zmin)
                m = max(trxmax-trxmin, trymax-trymin, trzmax-trzmin)
                if m > self.__triangleLmax : self.__triangleLmax = m
        
        self.__pmax = Vector3(xmax, ymax, zmax)
        self.__pmin = Vector3(xmin, ymin, zmin)
        
        # RATP
        if self.__lightmodel == "ratp":
            if self.__in_lightmodel_parameters["voxel size"] == "dynamic" :
                dv = 5 * self.__triangleLmax
                dx, dy, dz = dv, dv, dv

            else:
                dx = self.__in_lightmodel_parameters["voxel size"][0]
                dy = self.__in_lightmodel_parameters["voxel size"][1]
                dz = self.__in_lightmodel_parameters["voxel size"][2]

            # on ajuste au besoin les min-max si la scène est plane pour avoir un espace 3D
            if xmin == xmax:
                xmax += dx
                xmin -= dx
            if ymin == ymax:
                ymax += dy
                ymin -= dy
            if zmin == zmax:
                zmax += dz
                zmin -= dz
            
            self.__pmax = Vector3(xmax, ymax, zmax)
            self.__pmin = Vector3(xmin, ymin, zmin)

            # définit une origine en Pmin
            if "origin" not in self.__in_lightmodel_parameters : xorig, yorig, zorig = self.__pmin[0], self.__pmin[1], -self.__pmin[2]
            else : 
                if len(self.__in_lightmodel_parameters["origin"]) == 2 :
                    xorig, yorig, zorig = self.__in_lightmodel_parameters["origin"][0], self.__in_lightmodel_parameters["origin"][1], -self.__pmin[2]
                elif len(self.__in_lightmodel_parameters["origin"]) == 3 :
                    xorig, yorig, zorig = self.__in_lightmodel_parameters["origin"][0], self.__in_lightmodel_parameters["origin"][1], self.__in_lightmodel_parameters["origin"][2]
            
            if not legume_grid :
                if self.__matching_ids:

                    # on sépare les tiges dans une nouvelle entité si il y a des shapes non tiges    
                    # def process_stems()
                    if "stems id" in self.__in_geometry and len(self.__in_geometry["stems id"]) < len(self.__matching_ids) :
                        mem_mu=[]
                        for stem in self.__in_geometry["stems id"]:
                            # on recherche la shape correspondante dans le dict des id
                            ids=0
                            search=True
                            while ids < len(self.__matching_ids) and search:
                                if (self.__matching_ids[ids][0], self.__matching_ids[ids][1]) == stem:
                                    search=False
                                else:
                                    ids += 1
                            # change le numéro d'entité dans le dict
                            tuple_temp = (self.__matching_ids[ids][0], 
                                            self.__matching_ids[ids][1] + len(self.__in_geometry["scenes"]),
                                            self.__matching_ids[ids][2])
                            self.__matching_ids[ids] = tuple_temp

                            # ajoute des propriétés optiques et mu sur la nouvelle entité tige
                            if stem[1] not in mem_mu:
                                self.__in_lightmodel_parameters["mu"].append(self.__in_lightmodel_parameters["mu"][stem[1]])
                                self.__in_environment["reflectance coefficients"].append(self.__in_environment["reflectance coefficients"][stem[1]])
                                mem_mu.append(stem[1])

                    ## distribution d'angles pour chaque entité
                    distrib = {}
                    distrib_glob=[]

                    # recherche du nb d'entité
                    nent=0
                    for key, val in self.__matching_ids.items():
                        if val[1]+1 > nent:
                            nent = val[1]+1

                    # calcul en dynamique
                    # ele_option = nombre de classes
                    # on fait le calcul de la distribution global avant la tesselation des triangles
                    # pour optimiser les calculs
                    if self.__in_lightmodel_parameters["angle distrib algo"] == "compute global" or \
                        self.__in_lightmodel_parameters["angle distrib algo"] == "compute voxel" :
                        
                        # compte le nombre de triangles par entité
                        t_nent_area=[]
                        for k in range(nent):
                            totA=0
                            for t in self.__my_scene:
                                if self.__matching_ids[t.id][1] == k:
                                    totA+=t.area
                            t_nent_area.append(totA)
                        
                        # on va jusqu'à 91° pour prendre en compte les plans
                        angles = list(np.linspace(90/self.__in_lightmodel_parameters["nb angle classes"], 91, self.__in_lightmodel_parameters["nb angle classes"]))

                        # pour chaque entité
                        for k in range(nent):
                            classes = [0] * self.__in_lightmodel_parameters["nb angle classes"]
                            # parcourt les triangles
                            for t in self.__my_scene:
                                # pour chaque triangle de l'entité
                                if self.__matching_ids[t.id][1] == k:
                                    # recherche de la classe
                                    i=0
                                    while i<self.__in_lightmodel_parameters["nb angle classes"]:
                                        if t.elevation < angles[i]:
                                            classes[i] += t.area
                                            # pour sortir de la boucle
                                            i=self.__in_lightmodel_parameters["nb angle classes"]+10
                                        i+=1

                            distrib_glob.append(classes)

                        # convertit en pourcentage
                        for n in range(nent):
                            for i in range(len(distrib_glob[n])):
                                distrib_glob[n][i] *= 1/t_nent_area[n]
                    
                    # lecture du fichier
                    # ele_option = chemin du fichier
                    elif self.__in_lightmodel_parameters["angle distrib algo"] == "file" : 
                        f_angle = open(self.__in_lightmodel_parameters["angle distrib file"], 'r')
                        for i in range(len(self.__in_geometry["scenes"])):
                            line = f_angle.readline()
                            distrib_glob.append([float(x) for x in line.split(',')[1:]])

                    distrib["global"] = distrib_glob

                    # nombre de voxels
                    if "number voxels" in self.__in_lightmodel_parameters :
                        nx = self.__in_lightmodel_parameters["number voxels"][0]
                        ny = self.__in_lightmodel_parameters["number voxels"][1]
                        nz = self.__in_lightmodel_parameters["number voxels"][2]
                    else :
                        nx = int((self.__pmax[0] - self.__pmin[0]) // dx)
                        ny = int((self.__pmax[1] - self.__pmin[1]) // dy)
                        if "grid slicing" in self.__in_lightmodel_parameters :
                            if self.__in_lightmodel_parameters["grid slicing"] == "ground = 0." :
                                nz = int((self.__pmax[2] - 0.) // dz)
                        else :
                            nz = int((self.__pmax[2] - self.__pmin[2]) // dz)
                        if (self.__pmax[0] - self.__pmin[0]) % dx > 0 : nx += 1
                        if (self.__pmax[1] - self.__pmin[1]) % dy > 0 : ny += 1
                        if (self.__pmax[2] - self.__pmin[2]) % dz > 0 : nz += 1
                    
                    # création de la grille
                    # si pas de rayonnement réfléchi on annules la réflexion du sol
                    if self.__in_environment["reflected"] :
                        mygrid = grid.Grid.initialise(nx, ny, nz, 
                                                        dx, dy, dz, 
                                                        xorig, yorig, zorig, 
                                                        self.__in_environment["coordinates"][0], self.__in_environment["coordinates"][1], self.__in_environment["coordinates"][2], 
                                                        nent, 
                                                        self.__in_lightmodel_parameters["soil reflectance"], 
                                                        toric=self.__in_environment["infinite"])
                    else :
                        mygrid = grid.Grid.initialise(nx, ny, nz, 
                                                        dx, dy, dz, 
                                                        xorig, yorig, zorig, 
                                                        self.__in_environment["coordinates"][0], self.__in_environment["coordinates"][1], self.__in_environment["coordinates"][2], 
                                                        nent, 
                                                        [0., 0.], 
                                                        toric=self.__in_environment["infinite"])

                    # subdivision des triangles pour matcher la grille
                    if self.__in_lightmodel_parameters["tesselation level"]>0:
                        # traite les triangles de la shape
                        new_tr_scene=[]
                        start=time.time()
                        for tr in self.__my_scene:
                            level = 0
                            isworking = iterate_trianglesingrid(tr, mygrid, level, self.__in_lightmodel_parameters["tesselation level"], new_tr_scene)
                        # print("tesselation time : ",time.time()-start)
                        # copie de la nouvelle triangulation
                        self.__my_scene = new_tr_scene
                        self.__tess_time = time.time() - start
                    
                    # préparation du fill
                    # pour chaque triangle, indice entité, x, y, z, aire, nitro
                    entity, barx, bary, barz, a, n = [],[], [], [], [], []
                    for tr in self.__my_scene:
                        bar = tr.barycenter
                        barx.append(bar[0])
                        bary.append(bar[1])
                        barz.append(bar[2])
                        
                        # id : id de la shape, val : [id shape en input, id de l'entité]
                        # c'est une tige on divise par 2 le LAD
                        if (self.__matching_ids[tr.id][0], self.__matching_ids[tr.id][1] - len(self.__in_geometry["scenes"])) in self.__in_geometry["stems id"] or \
                            (self.__matching_ids[tr.id][0], self.__matching_ids[tr.id][1]) in self.__in_geometry["stems id"] :
                            a.append(tr.area)
                        else:
                            a.append(tr.area)
                        
                        n.append(0.)
                        entity.append(self.__matching_ids[tr.id][1])

                    mygrid, matching = grid.Grid.fill_1(entity, barx, bary, barz, a, n, mygrid)
                    self.__tr_vox = matching 

                    # si la distribution d'angle est par voxel, on est
                    # obligé de prendre en compte les triangles après
                    # la tesselation
                    if self.__in_lightmodel_parameters["angle distrib algo"] == "compute voxel":
                        distrib_vox=[]
                        angles = list(np.linspace(90/self.__in_lightmodel_parameters["nb angle classes"], 91, self.__in_lightmodel_parameters["nb angle classes"]))
                        t_area=[]
                        # pour chaque voxel
                        for k in range(mygrid.nveg):
                            t_nent_area=[]
                            distrib_nent=[]
                            # pour chaque entité
                            for n in range(nent):
                                areatot=0
                                classes = [0] * self.__in_lightmodel_parameters["nb angle classes"]
                                # on parcourt le dico des correspondances triangle->voxel
                                for idt, idv in self.__tr_vox.items():
                                    # si on est dans le bon voxel et le triangle appartient a la bonne entité
                                    if idv == k and self.__matching_ids[self.__my_scene[int(idt)].id][1] == n:
                                        areatot += self.__my_scene[int(idt)].area
                                        # recherche de la classe
                                        i=0
                                        while i<self.__in_lightmodel_parameters["nb angle classes"]:
                                            if self.__my_scene[int(idt)].elevation < angles[i]:
                                                classes[i] += self.__my_scene[int(idt)].area
                                                # pour sortir de la boucle
                                                i=self.__in_lightmodel_parameters["nb angle classes"]+10
                                            i+=1
                                t_nent_area.append(areatot)
                                distrib_nent.append(classes)
                            t_area.append(t_nent_area)
                            distrib_vox.append(distrib_nent)

                        to_remove=[]
                        # convertit en pourcentage
                        for k in range(mygrid.nveg):
                            for n in range(nent):
                                # peut survenir si une entité n'est pas dans le voxel
                                if t_area[k][n] != 0 :
                                    for i in range(self.__in_lightmodel_parameters["nb angle classes"]):
                                        distrib_vox[k][n][i] *= 1/t_area[k][n]
                                
                                # enleve les entités en trop
                                else:
                                    to_remove.append((k,n))
                        for t in to_remove:
                            del distrib_vox[t[0]][t[1]]

                        distrib["voxel"] = distrib_vox
                    self.__ratp_distrib = distrib

                # si l'entrée est vide
                else :
                    # nombre de voxels
                    if "number voxels" in self.__in_lightmodel_parameters :
                        nx = self.__in_lightmodel_parameters["number voxels"][0]
                        ny = self.__in_lightmodel_parameters["number voxels"][1]
                        nz = self.__in_lightmodel_parameters["number voxels"][2]
                    else :
                        nx,ny,nz = 1,1,1
                    mygrid = grid.Grid.initialise(nx, ny, nz,
                                                    dx, dy, dz, 
                                                    xorig, yorig, zorig,
                                                    self.__in_environment["coordinates"][0], self.__in_environment["coordinates"][1], self.__in_environment["coordinates"][2], 
                                                    1, 
                                                    self.__in_lightmodel_parameters["soil reflectance"], 
                                                    toric=self.__in_environment["infinite"])
                    self.__ratp_distrib = {"global" : [[1.]]}
            
            # si une scene en entrée vient de l-egume
            # scene est un dict et contient :
            #   scene["LAD"] = m_lais / surf_refVOX
            #   scene["distrib"] = ls_dif
            else:
                # copie les paramètres d'entrée dans l'instance
                self.__ratp_distrib = {"global" : self.__in_geometry["scenes"][self.__id_legume_scene]["distrib"]}               

                # compte sur le nombre d'entité en plus de la grille l-egume
                nent_triangles = 0
                for key, val in self.__matching_ids.items():
                    if val[1]+1 > nent_triangles:
                        nent_triangles = val[1]+1
                    # corrige la numérotation des entités pour les triangles si on a une grille l-egume en entrée
                    val[1] += self.__in_geometry["scenes"][self.__id_legume_scene]["LA"].shape[0]
                
                # on ajoute au nombre d'entités dans l-egume
                nent = self.__in_geometry["scenes"][self.__id_legume_scene]["LA"].shape[0] + nent_triangles

                # dimensions de la grille l-egume
                nx = self.__in_geometry["scenes"][self.__id_legume_scene]["LA"].shape[3]
                ny = self.__in_geometry["scenes"][self.__id_legume_scene]["LA"].shape[2]
                nz = self.__in_geometry["scenes"][self.__id_legume_scene]["LA"].shape[1]

                # on regarde si la liste de triangles rentre dans la grille
                if self.__pmax[0] > nx*dx :
                    nx += int((self.__pmax[0] - nx*dx) // dx)+1
                if self.__pmax[1] > ny*dy :
                    ny += int((self.__pmax[1] - ny*dy) // dy)+1
                
                nb0 = 0  # nb de couches sans feuilles/LAI
                # la triangulation dépasse de la grille (normalement 126 * dz)
                if self.__pmax[2] > nz*dz :
                    nz += int((self.__pmax[2] - nz*dz) // dz)+1
                
                # sinon on enlève les couches vides
                else :
                    # combien/quelles lignes == 0 dans la grille l-egume
                    laicum = np.sum(self.__in_geometry["scenes"][self.__id_legume_scene]["LA"], axis=0)
                    laicumvert = np.sum(laicum, axis=(1, 2))
                    for i in range(len(laicumvert)):
                        if laicumvert[i] == 0.:
                            nb0 += 1
                        else:
                            break
                    nz = nz - nb0
                    
                    # on réajuste si la triangulation dépasse le nouveau nz
                    if self.__pmax[2] > nz*dz :
                        nz += int((self.__pmax[2] - nz*dz) // dz)+1          

                    self.__legume_nb0 = self.__in_geometry["scenes"][self.__id_legume_scene]["LA"].shape[1] - nz   

                # initialisation de la grille
                # si pas de rayonnement réfléchi on annules la réflexion du sol
                # on ajoute une couche au-dessus
                if self.__in_environment["reflected"] :
                    mygrid = grid.Grid.initialise(nx, ny, nz, 
                                                    dx, dy, dz,
                                                    xorig, yorig, zorig,
                                                    self.__in_environment["coordinates"][0], 
                                                    self.__in_environment["coordinates"][1], 
                                                    self.__in_environment["coordinates"][2], 
                                                    nent, 
                                                    self.__in_lightmodel_parameters["soil reflectance"], 
                                                    toric=self.__in_environment["infinite"])
                else :
                    mygrid = grid.Grid.initialise(nx, ny, nz, 
                                                    dx, dy, dz, 
                                                    xorig, yorig, zorig,
                                                    self.__in_environment["coordinates"][0], 
                                                    self.__in_environment["coordinates"][1], 
                                                    self.__in_environment["coordinates"][2], 
                                                    nent, 
                                                    [0., 0.], 
                                                    toric=self.__in_environment["infinite"])

                # remplissage des voxels avec la grille 
                # test : rotation de +90 du plan xy
                n_vox_per_nent = []
                for ne in range(nent-nent_triangles):
                    k=0
                    for ix in range(nx):
                        for iy in range(ny):
                            for iz in range(nz):
                                legume_iz = iz + self.__legume_nb0

                                # on force les voxels vides dans les couches non vides à être interprétés par RATP
                                S_voxel = max(1e-14, self.__in_geometry["scenes"][self.__id_legume_scene]["LA"][ne][legume_iz][iy][ix])

                                mygrid.kxyz[ny-(iy+1), ix, iz] = k + 1 #ajouter 1 pour utilisation f90
                                mygrid.numx[k] = (ny-(iy+1)) + 1 #ajouter 1 pour utilisation f90
                                mygrid.numy[k] = ix + 1 #ajouter 1 pour utilisation f90
                                mygrid.numz[k] = iz + 1 #ajouter 1 pour utilisation f90
                                mygrid.nume[ne,k] = ne + 1
                                mygrid.nje[k] = max(ne + 1, mygrid.nje[k])
                                mygrid.nemax = max(mygrid.nemax, mygrid.nje[k])

                                mygrid.leafareadensity[ne,k] += S_voxel / (dx * dy * dz)
                                mygrid.s_vt_vx[ne,k] += S_voxel
                                mygrid.s_vx[k] += S_voxel
                                mygrid.s_vt[ne] += S_voxel
                                mygrid.s_canopy += S_voxel
                                    
                                k=k+1
                    n_vox_per_nent.append(k)

                mygrid.nveg=max(n_vox_per_nent)
                mygrid.nsol=mygrid.njx*mygrid.njy   # Numbering soil surface areas
                for jx in range(mygrid.njx):
                    for jy in range(mygrid.njy):
                        mygrid.kxyz[jx,jy,mygrid.njz] = mygrid.njy * jx + jy + 1

                for k in range(mygrid.nveg):
                    for je in range(mygrid.nje[k]):
                        if je == 0:
                            # !!! on considère que l-egume définit une hauteur fixe de voxel
                            mygrid.volume_canopy[mygrid.nent] = mygrid.volume_canopy[mygrid.nent] + dx * dy * dz  # Incrementing total canopy volume
                        if  mygrid.s_vt_vx[je,k] > 0. :
                            mygrid.volume_canopy[mygrid.nume[je,k] - 1] = mygrid.volume_canopy[mygrid.nume[je,k] - 1] + dx * dy * dz
                            mygrid.voxel_canopy[mygrid.nume[je,k] - 1] = mygrid.voxel_canopy[mygrid.nume[je,k] - 1] + 1
                                
                if self.__my_scene :
                    # complète avec la liste de triangles
                    # pour chaque triangle, indice entité, x, y, z, aire, nitro
                    entity, barx, bary, barz, a, n = [],[], [], [], [], []
                    for tr in self.__my_scene:
                        bar = tr.barycenter
                        barx.append(bar[0])
                        bary.append(bar[1])
                        barz.append(bar[2])
                        
                        # id : id de la shape, val : [id shape en input, id de l'entité]
                        # c'est une tige on divise par 2 le LAD
                        if (self.__matching_ids[tr.id][0], self.__matching_ids[tr.id][1] - len(self.__in_geometry["scenes"])) in self.__in_geometry["stems id"] or \
                            (self.__matching_ids[tr.id][0], self.__matching_ids[tr.id][1]) in self.__in_geometry["stems id"] :
                            a.append(tr.area)
                        else:
                            a.append(tr.area)
                        
                        n.append(0.)
                        entity.append(self.__matching_ids[tr.id][1])

                    mygrid, matching = grid.Grid.fill_1(entity, barx, bary, barz, a, n, mygrid)
                    self.__tr_vox = matching 

            # on enregistre la grille dans les deux cas (plantGL ou l-egume)
            self.__ratp_scene = mygrid
                        
        # elif self.__lightmodel == "riri":
        #     self.__legume_triplets = riri.get_ls_triplets(self.__in_geometry["scenes"][self.__id_legume_scene]["LA"], opt=self.__in_geometry["scenes"][self.__id_legume_scene]["sky"][0])

        elif self.__lightmodel == "caribu":
            # copîe du minmax
            self.__pmax = Vector3(xmax, ymax, zmax)
            self.__pmin = Vector3(xmin, ymin, zmin)

            # # on translate les feuilles sous le sol, au dessus du sol
            # for tr in self.__my_scene:
            #     if tr[0][2] < 0 :
            #         tr.translate(Vector3(0,0,abs(tr[0][2]) + 1e-8))
            #     elif tr[1][2] < 0 :
            #         tr.translate(Vector3(0,0,abs(tr[1][2]) + 1e-8))
            #     elif tr[2][2] < 0 :
            #         tr.translate(Vector3(0,0,abs(tr[2][2]) + 1e-8))


            # création d'une triangulation caribu
            self.__caribu_scene = {}
            for id,val in self.__matching_ids.items():
                self.__caribu_scene[id] = []

            # convention de CARIBU avec x+ = N, pas de changement de base
            for tr in self.__my_scene:
                l_tr=[]
                for i in range(3):
                    l_tr.append((tr[i][0], tr[i][1], tr[i][2]))
                self.__caribu_scene[tr.id].append(l_tr)
        
        else:
            raise ValueError("Unknown lightmodel : can be either 'ratp' or 'caribu' ")

    def run(self, meteo_path="", energy=0, day=0, hour=0, parunit="micromol.m-2.s-1", truesolartime=False, printsun=False, id_sensors=None):
        '''calcul du bilan radiatif
        Args :
            meteo_path : string, chemin du fichier meteo
            energy : float, light energy en µmol.m-2.s-1 ou W.m-2
            day : float, day of the year 
            hour : float, hour TU
            parunit : "micromol.m-2.s-1" ou "W.m-2" ou  "RG"
            truesolartime : boolean, si hour est l'heure solaire réel ou l'heure locale
            printsun : option pour imprimer la position du soleil

        return :
            enregistre les sorties dans self.__outputs sous forme de dataframes pandas
            sorties en µmol.m-2.s-1
        '''
        self.__in_energy = energy

        # RATP
        if self.__lightmodel == "ratp":
            # création d'un dict entity
            entities_param = []
            if self.__in_lightmodel_parameters["angle distrib algo"] != "compute voxel":
                for id, mu_ent in enumerate(self.__in_lightmodel_parameters["mu"]):
                    if self.__in_environment["reflected"] :
                        entities_param.append({
                                                'mu' : mu_ent,
                                                'distinc' : self.__ratp_distrib["global"][id],
                                                'rf' : self.__in_environment["reflectance coefficients"][id]
                                                })
                    else :
                        entities_param.append({
                                                'mu' : mu_ent,
                                                'distinc' : self.__ratp_distrib["global"][id],
                                                'rf' : [0., 0.]
                                                })
                vegetation = Vegetation.initialise(entities_param)
            else :
                for id, mu_ent in enumerate(self.__in_lightmodel_parameters["mu"]):
                    if self.__in_environment["reflected"] :
                        entities_param.append({
                                                'mu' : mu_ent,
                                                'rf' : self.__in_environment["reflectance coefficients"][id]
                                                })
                    else :
                        entities_param.append({
                                            'mu' : mu_ent,
                                            'rf' : [0., 0.]
                                            })
                vegetation = Vegetation.initialise(entities_param, pervoxel=True, distribvox=self.__ratp_distrib["voxel"])

            # init météo, energy en entrée en W.m-2
            if meteo_path == "":
                if parunit == "micromol.m-2.s-1" :
                    #: Spitters's model estimating for the diffuse:direct ratio
                    # coefficient 2.02 : 4.6 (conversion en W.m-2) x 0.439 (PAR -> global)
                    RdRs = spitters_horaire.RdRsH(Rg=energy/2.02, DOY=day, heureTU=hour, latitude=self.__in_environment["coordinates"][0])
                    
                    # coeff 4.6 : https://www.researchgate.net/post/Can-I-convert-PAR-photo-active-radiation-value-of-micro-mole-M2-S-to-Solar-radiation-in-Watt-m2
                    energy = energy / 4.6  # W.m-2
                else:
                    RdRs = spitters_horaire.RdRsH(Rg=energy/0.439, DOY=day, heureTU=hour, latitude=self.__in_environment["coordinates"][0])
                
                # PAR et Dif en W.m^-2
                if self.__in_environment["diffus"] :
                    # Direct et diffus
                    if self.__in_environment["direct"]: 
                        met = MicroMeteo.initialise(doy=day, hour=hour, Rglob=energy, Rdif=energy*RdRs, truesolartime=truesolartime)
                    # uniquement diffus
                    else:
                        met = MicroMeteo.initialise(doy=day, hour=hour, Rglob=energy, Rdif=energy, truesolartime=truesolartime)
                # uniquement direct
                else :  met = MicroMeteo.initialise(doy=day, hour=hour, Rglob=energy, Rdif=0, truesolartime=truesolartime)
            
            # lecture d'un fichier
            else:
                met = MicroMeteo.read(meteo_path, truesolartime)

            # impression de la position du soleil
            if printsun: 
                from PyRATP.pyratp import pyratp    
                self._print_sun(day, hour, pyratp, truesolartime)

            # grille RATP non vide
            if  self.__ratp_scene.nveg > 0 :
                start=time.time()
                # Calcul du bilan radiatif sur chaque pas de temps du fichier météo
                res = runRATP.DoIrradiation(self.__ratp_scene, vegetation, self.__sky, met)
                self.__time_runmodel = time.time() - start

                # Mise en forme des sorties
                # création de plusieurs tableaux intermédiaires qui serviront à trier les sorties
                entity = {}
                for id, match in self.__matching_ids.items():
                    entity[id] = match[1] + 1
                
                # si il y a une triangulation en entrée (défini à partir d'une scene plantGL)
                # if isinstance(self.__in_geometry["scenes"][self.__id_legume_scene], pgl.Scene):
                if self.__my_scene:
                    if self.__matching_ids:
                        index = range(len(self.__tr_vox))
                        vox_id = [self.__tr_vox[str(i)] + 1 for i in index]
                        # and one additional map that allows retrieving shape_id from python_x_index
                        sh_id=[]
                        for tr in self.__my_scene:
                            sh_id.append(tr.id)

                        s=[]
                        for tr in self.__my_scene:
                                s.append(tr.area)
                
                # récupère les sorties de RATP
                # np.array en une dimension, de taille nbvoxels x nbiteration
                VegetationType,Iteration,day,hour,VoxelId,ShadedPAR,SunlitPAR,ShadedArea,SunlitArea, xintav, Ptransmitted= res.T

                if parunit == "RG" :
                    # ('PAR' is expected in  Watt.m-2 in RATP input, whereas output is in micromol => convert back to W.m2 (cf shortwavebalance, line 306))
                    # on reste en micromol !
                    # On enregistre tout dans une dataframe pandas
                    para_list=[]
                    for i in range(len(ShadedPAR)):
                        if (ShadedArea[i] + SunlitArea[i]) > 0 :
                            para_list.append(((ShadedPAR[i]/4.6) * ShadedArea[i] + (SunlitPAR[i]/4.6) * SunlitArea[i]) / (ShadedArea[i] + SunlitArea[i]))
                        else:
                            para_list.append(0.)
                    
                    # vérifie qu'on a pas de erel négatif
                    erel_list=[]
                    for i in range(len(xintav)):
                        if xintav[i] >= 1e-6 :
                            erel_list.append(xintav[i])
                        else:
                            erel_list.append(0.)

                    # liste des indices
                    numx=[]
                    numy=[]
                    numz=[]
                    for v in VoxelId :
                        numx.append(self.__ratp_scene.numx[int(v)-1])
                        numy.append(self.__ratp_scene.numy[int(v)-1])
                        numz.append(self.__ratp_scene.numz[int(v)-1])

                    dfvox =  pandas.DataFrame({'VegetationType':VegetationType,
                                        'Iteration':Iteration,
                                        'day':day,
                                        'hour':hour,
                                        'VoxelId':VoxelId,
                                        'Nx':numx,
                                        'Ny':numy,
                                        'Nz':numz,
                                        'ShadedPAR':ShadedPAR/4.6,
                                        'SunlitPAR':SunlitPAR/4.6,
                                        'ShadedArea':ShadedArea,
                                        'SunlitArea': SunlitArea,
                                        'Area': ShadedArea + SunlitArea,
                                        'PARa': para_list,
                                        'intercepted': erel_list, 
                                        'transmitted': Ptransmitted
                                    })
                else:
                    para_list=[]
                    for i in range(len(ShadedPAR)):
                        if (ShadedArea[i] + SunlitArea[i]) > 0 :
                            para_list.append((ShadedPAR[i] * ShadedArea[i] + SunlitPAR[i] * SunlitArea[i]) / (ShadedArea[i] + SunlitArea[i]))
                        else:
                            para_list.append(0.)
                    
                    # vérifie qu'on a pas de erel négatif
                    erel_list=[]
                    for i in range(len(xintav)):
                        if xintav[i] >= 1e-6 :
                            erel_list.append(xintav[i])
                        else:
                            erel_list.append(0.)

                    # liste des indices
                    numx=[]
                    numy=[]
                    numz=[]
                    for v in VoxelId :
                        numx.append(self.__ratp_scene.numx[int(v)-1])
                        numy.append(self.__ratp_scene.numy[int(v)-1])
                        numz.append(self.__ratp_scene.numz[int(v)-1])

                    dfvox =  pandas.DataFrame({'VegetationType':VegetationType,
                                        'Iteration':Iteration,
                                        'day':day,
                                        'hour':hour,
                                        'VoxelId':VoxelId,
                                        'Nx':numx,
                                        'Ny':numy,
                                        'Nz':numz,
                                        'ShadedPAR':ShadedPAR,
                                        'SunlitPAR':SunlitPAR,
                                        'ShadedArea':ShadedArea,
                                        'SunlitArea': SunlitArea,
                                        'Area': ShadedArea + SunlitArea,
                                        'PARa': para_list,
                                        'intercepted': erel_list
                                    })
                            
                # ne prend pas le sol
                dfvox = dfvox[dfvox['VegetationType'] > 0]
            else :
                dfvox =  pandas.DataFrame({'VegetationType':[0],
                                    'Iteration':[1],
                                    'day':day,
                                    'hour':hour,
                                    'VoxelId':[0],
                                    'Nx':[0],
                                    'Ny':[0],
                                    'Nz':[0],
                                    'ShadedPAR':[0], # /4.6,
                                    'SunlitPAR':[0], # /4.6,
                                    'ShadedArea':[0],
                                    'SunlitArea': [0],
                                    'Area': [0],
                                    'PARa': [0],
                                    'xintav': [0]
                                })
                
            # enregistre la dataframe des voxels
            self.__voxels_outputs = dfvox

            # si il y a une triangulation en entrée (défini à partir d'une scene plantGL)
            # if isinstance(self.__in_geometry["scenes"][id_legume], pgl.Scene):
            if self.__my_scene:
                if self.__matching_ids:
                    # nouvelle data frame avec les triangles en index
                    dfmap = pandas.DataFrame({'primitive_index': index,'shape_id': sh_id, 'VoxelId':vox_id, 'VegetationType':[entity[id] for id in sh_id], 'primitive_area':s})

                    # supposé copie dans les index avec des colonnes en commun
                    # colonnes en commun : VegetationType, VoxelId
                    output = pandas.merge(dfmap, dfvox)        
                    # tri les lignes par ordre de triangles
                    output =  output.sort_values('primitive_index')

                    # enregistre la dataframe dans l'instance
                    self.__outputs = output

                    # enregistre les valeurs par shape et plantes
                    #nshapes = sum([len(l) for l in self.__in_scenes])
                    nshapes = len(self.__matching_ids)
                    s_shapes = []
                    s_area=[]
                    s_para=[]
                    s_pari=[]
                    s_intercepted=[]
                    s_ite=[]
                    s_day=[]
                    s_hour=[]
                    s_ent=[]
                    s_parsun=[]
                    s_parsha=[]
                    s_areasun=[]
                    s_areasha=[]
                    for id in range(nshapes):
                        # itérations commencent à 1
                        nent = self.__matching_ids[id][1]
                        for ite in range(int(max(output["Iteration"]))):
                            dffil = output[(output.Iteration == ite+1) & (output.shape_id == id)]
                            
                            s_hour.append(dffil["hour"].values[0])
                            s_day.append(dffil["day"].values[0])
                            s_ite.append(ite+1)
                            s_area.append(sum(dffil["primitive_area"]))

                            # le rayonnemenbt réfléchi est calculé dans RATP
                            if self.__in_environment["reflected"] :
                                s_para.append(sum(dffil['primitive_area']*dffil['PARa']) / s_area[-1])
                            
                            # sinon on le rajoute manuellement
                            else:
                                # PAR incident
                                s_pari.append(sum(dffil['primitive_area']*dffil['PARa']) / s_area[-1])
                                s_para.append(s_pari[-1] - (s_pari[-1] * self.__in_environment["reflectance coefficients"][nent][0]))
                                
                                # # applique une réflectance et une transmittance sur le PAR incident
                                # if (self.__matching_ids[id][0], nent - len(self.__in_geometry["scenes"])) in self.__in_geometry["stems id"] or \
                                #     (self.__matching_ids[id][0], nent) in self.__in_geometry["stems id"] :
                                #     
                                # else:
                                #     s_para.append(s_pari[-1] - (s_pari[-1] * self.__in_environment["reflectance coefficients"][nent][0] + \
                                #                                 s_pari[-1] * self.__in_environment["reflectance coefficients"][nent][1]))

                            s_parsun.append(sum(dffil['primitive_area']*dffil['SunlitPAR']) / s_area[-1])
                            s_parsha.append(sum(dffil['primitive_area']*dffil['ShadedPAR']) / s_area[-1])
                            s_areasun.append(sum(dffil['primitive_area']*dffil['SunlitArea']) / s_area[-1])
                            s_areasha.append(sum(dffil['primitive_area']*dffil['ShadedArea']) / s_area[-1])
                            s_intercepted.append(sum(dffil['primitive_area']*dffil['intercepted']) / s_area[-1])
                            s_ent.append(dffil["VegetationType"].values[0])
                            s_shapes.append(self.__matching_ids[id][0])
                    self.__shape_outputs = pandas.DataFrame({
                        "Iteration" : s_ite,
                        "Day" : s_day,
                        "Hour" : s_hour,
                        "ShapeId" : s_shapes,
                        "VegetationType" : s_ent,
                        "Area" : s_area,
                        "PARi" : s_pari,
                        "PARa" : s_para,
                        "intercepted" : s_intercepted,
                        "SunlitPAR" : s_parsun,
                        "SunlitArea" : s_areasun,
                        "ShadedPAR" : s_parsha,
                        "ShadedArea" : s_areasha
                    })

        elif self.__lightmodel == "riri":
            dS = self.__in_lightmodel_parameters["voxel size"][0] * self.__in_lightmodel_parameters["voxel size"][1]
            tag_light_inputs = [self.__in_geometry["scenes"][self.__id_legume_scene]["LA"] / dS, 
                                self.__in_geometry["scenes"][self.__id_legume_scene]["triplets"], 
                                self.__in_geometry["scenes"][self.__id_legume_scene]["distrib"], 
                                energy * dS]  # input tag

            # mise a jour de res_trans, res_abs_i, res_rfr, ls_epsi
            self.__legume_transmitted_light, \
                self.__legume_intercepted_light = riri.calc_extinc_allray_multi_reduced(*tag_light_inputs, 
                                                                            optsky=self.__in_environment["sky"][0], 
                                                                            opt=self.__in_environment["sky"][1])

        # CARIBU
        elif self.__lightmodel == "caribu":
            if self.__matching_ids:
                ## Création du ciel et du soleil
                #: Direct light sources (sun positions)
                if self.__in_lightmodel_parameters["sun algo"]=="ratp":
                    from PyRATP.pyratp import pyratp
                    
                    az, ele = 5.,9. # variables fantômes (non récupérées)
                    pyratp.shortwave_balance.sundirection(ele, az, 
                                                                self.__in_environment["coordinates"][0], 
                                                                self.__in_environment["coordinates"][1], 
                                                                self.__in_environment["coordinates"][2], 
                                                                day, hour, truesolartime)            
                    degtorad = math.pi/180

                    azrad = pyratp.shortwave_balance.azdeg
                    # peut avoir un nan à 12h 
                    if math.isnan(azrad) and hour==12. : 
                        # critère empirique basé sur l'algo de CARIBU (GenSun)
                        if self.__in_environment["coordinates"][0] >= 21.11:
                            azrad = 0.
                        else:
                            azrad = 180.
                    # passage de l'azimuth en South=0° clockwise (RATP) à North=0° clockwise (CARIBU.Gensun)
                    azrad = -azrad * degtorad

                    zenirad = pyratp.shortwave_balance.hdeg * degtorad

                    # le vecteur pointe du ciel vers le sol
                    sunx = suny = math.cos(zenirad)
                    sunx *= math.cos(azrad)
                    suny *= math.sin(azrad)
                    sunz = -math.sin(zenirad)
                    
                    # list soleil
                    self.__sun = [tuple((1., tuple((sunx, suny, sunz))))]
                
                # algo de CARIBU
                else:
                    # si l'heure est locale, calcul de l'heure solaire (algorithme pris dans RATP, sundirection: shortwave_balance.f90)
                    if not truesolartime:
                        om =0.017202*(day-3.244)
                        teta=om+0.03344*math.sin(om)*(1+0.021*math.cos(om))-1.3526
                        tphi=0.91747*math.sin(teta)/math.cos(teta)
                        dphi=math.atan(tphi)-om+1.3526
                        if dphi+1. <= 0: dphi=(dphi+1+1000.*math.pi % math.pi)-1.
                        eqntime=dphi*229.2
                        hour =hour+self.__in_environment["coordinates"][2]+self.__in_environment["coordinates"][1]/15.-eqntime/60. % 24.

                    # Conversion de la latitude en radian!
                    sun = Gensun.Gensun()(1., day, hour, self.__in_environment["coordinates"][0]*math.pi/180)
                    sun = GetLightsSun.GetLightsSun(sun)
                    sun_str_split = sun.split(' ')
                    
                    # format d'entrée de CaribuScene
                    self.__sun = [tuple((float(sun_str_split[0]), tuple((float(sun_str_split[1]), float(sun_str_split[2]), float(sun_str_split[3])))))]

                # affichage des coordonnées du soleil
                if printsun: 
                    from PyRATP.pyratp import pyratp    
                    self._print_sun(day, hour, pyratp, truesolartime)
                    
                # active le calcul si le soleil est levé
                # critère élévation min fixé à 2° comme dans RATP (shortwave_balance.F90 -> DirectBeam_Interception, l.68 ou l.148)
                sun_up = math.asin(-self.__sun[0][1][2])*(180/math.pi) > 2.
                if sun_up:
                    # conversion en µmol/m-2.s-1
                    if parunit == "W.m-2": PAR=PAR*4.6

                    # opt (dict): a {band_name: {primitive_id: material}} dict of dict
                    #             or a {band_name: material} dict of tuples.
                    #             In the second form the material is used for all primitives.
                    #             A material is a 1-, 2- or 4-tuple depending on its optical behavior.
                    #             A 1-tuple encode an opaque material characterised by its reflectance
                    #             A 2-tuple encode a symmetric translucent material defined
                    #             by a reflectance and a transmittance
                    #             A 4-tuple encode an asymmetric translucent material defined
                    #             the reflectance and transmittance
                    #             of the upper and lower side respectively
                    #             Alternatively, a list of band_name.opt files (require scene
                    #             to be given as a *.can file)
                    #             If None (default), all primitive are associated to the
                    #             default material of the class.

                    #: Optical properties
                    # opt = {'par': {}}
                    # for id, val in self.__matching_ids.items():
                    #     # id : id de la shape, val : [id shape en input, id de l'entité]
                    #     # c'est une tige il n'y a pas de transmission
                    #     if (val[0], val[1]) in self.__in_geometry["stems id"]:
                    #         opt['par'][id] = (self.__in_environment["reflectance coefficients"][val[1]][0],)  #: (reflectance,) of the stems ou organe opaque
                    #     else:
                    #         opt['par'][id] = (self.__in_environment["reflectance coefficients"][val[1]][0], self.__in_environment["reflectance coefficients"][val[1]][1]) #: (reflectance, transmittance) of the adaxial side of the leaves, élément translucide symétrique

                    opt = {}
                    for band, coef in self.__in_environment["caribu opt"].items() :
                        opt[band] = {}
                    for id, val in self.__matching_ids.items():
                        for band, coef in self.__in_environment["caribu opt"].items() :
                            # id : id de la shape, val : [id shape en input, id de l'entité]
                            # c'est une tige il n'y a pas de transmission
                            if (val[0], val[1]) in self.__in_geometry["stems id"]:
                                opt[band][id] = (coef[0],)  #: (reflectance,) of the stems ou organe opaque
                            else:
                                # A 2-tuple encode a symmetric translucent material defined
                                # by a reflectance and a transmittance
                                # A 4-tuple encode an asymmetric translucent material defined
                                # the reflectance and transmittance
                                # of the upper and lower side respectively 
                                #: (reflectance, transmittance) of the adaxial side of the leaves, élément translucide symétrique
                                opt[band][id] = coef 

                    # On active l'option verbose de CARIBU
                    debug = False
                    if "debug" in self.__in_lightmodel_parameters and self.__in_lightmodel_parameters["debug"] : debug = True
                    
                    # si on souhaite construire une grille de capteurs
                    if "sensors" in self.__in_lightmodel_parameters and self.__in_lightmodel_parameters["sensors"][0] == "grid" :
                        sensors_caribu, sensors_plantgl, Pmax_capt = self._create_caribu_legume_sensors(id_sensors)

                    # pattern scene infini par défaut
                    if "domain" not in self.__in_geometry :
                        # cas où il y a uniquement l-egume dans les scènes d'entrée
                        if "sensors" in self.__in_lightmodel_parameters and self.__in_lightmodel_parameters["sensors"][0] == "grid" :
                            reduction_domain = 0
                            dxyz = self.__in_lightmodel_parameters["sensors"][1]
                            nxyz = self.__in_lightmodel_parameters["sensors"][2]
                            orig = self.__in_lightmodel_parameters["sensors"][3]
                            self.__in_geometry["domain"] = ((orig[0] + reduction_domain, orig[1] + reduction_domain), 
                                                                (nxyz[0] * dxyz[0] - reduction_domain, nxyz[1] * dxyz[1] - reduction_domain))
                        else:
                            self.__in_geometry["domain"] = ((self.__pmin[0], self.__pmin[1]), (self.__pmax[0], self.__pmax[1]))

                    if self.__in_geometry["domain"] == "auto" : 
                        self.__in_geometry["domain"] = ((self.__pmin[0], self.__pmin[1]), (self.__pmax[0], self.__pmax[1]))
                    
                    # construction d'une scène ciel et soleil
                    # if self.__in_environment["infinite"] : # on ajoute un domaine pour la création du pattern
                    c_scene_sky = CaribuScene(scene=self.__caribu_scene, light=self.__sky, opt=opt, scene_unit=self.__main_unit, pattern=self.__in_geometry["domain"], soil_mesh = self.__in_lightmodel_parameters["soil mesh"], debug = debug)
                    c_scene_sun = CaribuScene(scene=self.__caribu_scene, light=self.__sun, opt=opt, scene_unit=self.__main_unit, pattern=self.__in_geometry["domain"], soil_mesh = self.__in_lightmodel_parameters["soil mesh"], debug = debug)
                    # else:
                    #     c_scene_sky = CaribuScene(scene=self.__caribu_scene, light=self.__sky, opt=opt, scene_unit=self.__main_unit, debug = debug)
                    #     c_scene_sun = CaribuScene(scene=self.__caribu_scene, light=self.__sun, opt=opt, scene_unit=self.__main_unit, debug = debug)

                    if self.__in_environment["diffus"] :
                        # Direct et diffus
                        if self.__in_environment["direct"] :
                            sun_sky_option = "mix"
                        else:
                            sun_sky_option = "sky"
                    else:
                        sun_sky_option = "sun"

                    # rayonnement réfléchis
                    if self.__in_environment["reflected"] : direct_active = False
                    else : direct_active = True
                    
                    # choix du type de rayonnement
                    # direct=False : active la rediffusion
                    # infinite=False : désactive la répétition infinie de la scène (pas de pattern défini ici)
                    if sun_sky_option == "mix":
                        if "sensors" in self.__in_lightmodel_parameters :
                            start=time.time()
                            raw_sun, aggregated_sun = c_scene_sun.run(direct=direct_active, infinite=self.__in_environment["infinite"], sensors=sensors_caribu)
                            raw_sky, aggregated_sky = c_scene_sky.run(direct=direct_active, infinite=self.__in_environment["infinite"], sensors=sensors_caribu)
                            self.__time_runmodel = time.time() - start
                        else :
                            start=time.time()
                            raw_sun, aggregated_sun = c_scene_sun.run(direct=direct_active, infinite=self.__in_environment["infinite"])
                            raw_sky, aggregated_sky = c_scene_sky.run(direct=direct_active, infinite=self.__in_environment["infinite"])
                            self.__time_runmodel = time.time() - start
                                               
                        #: Spitters's model estimating for the diffuse:direct ratio
                        # % de sky dans la valeur d'énergie finale
                        Rg = energy / 2.02  #: Global Radiation (W.m-2)
                        RdRs = spitters_horaire.RdRsH(Rg=Rg, DOY=day, heureTU=hour, latitude=self.__in_environment["coordinates"][0])  #: Diffuse fraction of the global irradiance
                        
                        PARa_output_shape = {}
                        PARi_output_shape = {}
                        for band, coef in self.__in_environment["caribu opt"].items() : 
                            Erel = {}
                            Ei_output_shape = {}
                            for element_id, Erel_value in aggregated_sky[band]['Eabs'].items():
                                Erel[element_id] = RdRs * Erel_value + (1 - RdRs) * aggregated_sun[band]['Eabs'][element_id]
                                Ei_output_shape[element_id] = RdRs * aggregated_sky[band]['Ei'][element_id] + (1 - RdRs) * aggregated_sun[band]['Ei'][element_id]

                            PARa_output_shape[band] = {k: v * energy for k, v in Erel.items()}
                            PARi_output_shape[band] = {k: v * energy for k, v in Ei_output_shape.items()}
                        
                        # dataframe des triangles
                        # même numération que caribu
                        PARa_output_tr = {}
                        PARi_output_tr = {}
                        for band, coef in self.__in_environment["caribu opt"].items() : 
                            Erel_output_tr = {}
                            Ei_output_tr = {}
                            count=0
                            for key, val in raw_sky[band]['Eabs'].items():
                                for i,par in enumerate(val):
                                    Erel_output_tr[count] = RdRs*par+(1-RdRs)*raw_sun[band]['Eabs'][key][i]
                                    Ei_output_tr[count] = RdRs*raw_sky[band]['Ei'][key][i]+(1-RdRs)*raw_sun[band]['Ei'][key][i]
                                    count+=1
                            PARa_output_tr[band] = {k: v * energy for k, v in Erel_output_tr.items()}
                            PARi_output_tr[band] = {k: v * energy for k, v in Ei_output_tr.items()}
                    
                    elif sun_sky_option == "sun":
                        if "sensors" in self.__in_lightmodel_parameters :
                            start=time.time()
                            raw_sun, aggregated_sun = c_scene_sun.run(direct=direct_active, infinite=self.__in_environment["infinite"], sensors=sensors_caribu)
                            self.__time_runmodel = time.time() - start
                        else :
                            start=time.time()
                            raw_sun, aggregated_sun = c_scene_sun.run(direct=direct_active, infinite=self.__in_environment["infinite"])
                            self.__time_runmodel = time.time() - start
                        
                        PARa_output_shape = {}
                        PARi_output_shape = {}
                        for band, coef in self.__in_environment["caribu opt"].items() :                 
                            PARa_output_shape[band] = {k: v * energy for k, v in aggregated_sun[band]['Eabs'].items()}
                            PARi_output_shape[band] = {k: v * energy for k, v in aggregated_sun[band]['Ei'].items()}
                        
                        # dataframe des triangles
                        PARa_output_tr = {}
                        PARi_output_tr = {}
                        for band, coef in self.__in_environment["caribu opt"].items() :  
                            Erel_output_tr = {}
                            Ei_output_tr = {}
                            count=0
                            for key, val in raw_sun[band]['Eabs'].items():
                                for i,par in enumerate(val):
                                    Erel_output_tr[count] = raw_sun[band]['Eabs'][key][i]
                                    Ei_output_tr[count] = raw_sun[band]['Ei'][key][i]
                                    count+=1
                            PARa_output_tr[band] = {k: v * energy for k, v in Erel_output_tr.items()}
                            PARi_output_tr[band] = {k: v * energy for k, v in Ei_output_tr.items()}

                        # retient les résultats des capteurs
                        if "sensors" in self.__in_lightmodel_parameters :
                            self.__sensors_outputs = {}
                            for band, coef in self.__in_environment["caribu opt"].items() :  
                                self.__sensors_outputs[band] = aggregated_sun[band]['sensors']['Ei']
                    
                    elif sun_sky_option == "sky":
                        if "sensors" in self.__in_lightmodel_parameters :
                            start=time.time()
                            raw_sky, aggregated_sky = c_scene_sky.run(direct=direct_active, infinite=self.__in_environment["infinite"], sensors=sensors_caribu)
                            self.__time_runmodel = time.time() - start
                        else :
                            start=time.time()
                            raw_sky, aggregated_sky = c_scene_sky.run(direct=direct_active, infinite=self.__in_environment["infinite"])
                            self.__time_runmodel = time.time() - start
                        
                        PARa_output_shape = {}
                        PARi_output_shape = {}
                        for band, coef in self.__in_environment["caribu opt"].items() :                 
                            PARa_output_shape[band] = {k: v * energy for k, v in aggregated_sky[band]['Eabs'].items()}
                            PARi_output_shape[band] = {k: v * energy for k, v in aggregated_sky[band]['Ei'].items()}
                        
                        # dataframe des triangles
                        PARa_output_tr = {}
                        PARi_output_tr = {}
                        for band, coef in self.__in_environment["caribu opt"].items() :  
                            Erel_output_tr = {}
                            Ei_output_tr = {}
                            count=0
                            for key, val in raw_sky[band]['Eabs'].items():
                                for i,par in enumerate(val):
                                    Erel_output_tr[count] = raw_sky[band]['Eabs'][key][i]
                                    Ei_output_tr[count] = raw_sky[band]['Ei'][key][i]
                                    count+=1
                            PARa_output_tr[band] = {k: v * energy for k, v in Erel_output_tr.items()}
                            PARi_output_tr[band] = {k: v * energy for k, v in Ei_output_tr.items()}

                        # retient les résultats des capteurs
                        if "sensors" in self.__in_lightmodel_parameters :
                            self.__sensors_outputs = {}
                            for band, coef in self.__in_environment["caribu opt"].items() :  
                                self.__sensors_outputs[band] = aggregated_sky[band]['sensors']['Ei']
                        
                    else:
                        raise ValueError("Unknown sun_sky_option : can be either 'mix', 'sun' or 'sky'.")

                    # transmis au sol
                    if self.__in_lightmodel_parameters["soil mesh"] != -1 :
                        self.__soilenergy = {}
                        if sun_sky_option == "mix" : 
                            q1, e1 = c_scene_sky.getSoilEnergy()
                            q2, e2 = c_scene_sun.getSoilEnergy()

                            q = RdRs * q1 + (1 - RdRs) * q2
                            e = RdRs * e1 + (1 - RdRs) * e2

                        elif sun_sky_option == "sun" : 
                            q, e = c_scene_sun.getSoilEnergy()

                        elif sun_sky_option == "sky" : 
                            q, e = c_scene_sky.getSoilEnergy()

                        self.__soilenergy["Qi"] = q
                        self.__soilenergy["Einc"] = e
                    
                    # affichage VTK des capteurs    
                        # affichage VTK des capteurs    
                    # affichage VTK des capteurs    
                    if "sensors" in self.__in_lightmodel_parameters and self.__in_lightmodel_parameters["sensors"][-1] == "vtk":
                        triangles_sensors = []
                        for id, s in sensors_plantgl.todict().items() :
                            tri_list = list(itertools.chain(*[pgl_to_triangles(pgl_object) for pgl_object in s]))
                            for tr in tri_list:
                                tr.set_id(id)
                            triangles_sensors.extend(tri_list)
                        
                        var=[]
                        for t in triangles_sensors:
                            var.append(self.__sensors_outputs["par"][t.id])
                        VTKtriangles(triangles_sensors, [var], ["par_t"], os.path.join(self.__in_lightmodel_parameters["sensors"][-2],"sensors_h"+str(int(hour))+"_d"+str(int(day)))+".vtk")

                # enregistre les valeurs par shape et plantes
                s_shapes = [0]*len(self.__matching_ids)
                s_area = [0]*len(self.__matching_ids)
                s_Eabs = {}
                s_Ei = {}
                s_day = [0]*len(self.__matching_ids)
                s_hour = [0]*len(self.__matching_ids)
                s_ent = [0]*len(self.__matching_ids)

                for key,val in self.__matching_ids.items():
                    s_shapes[key] = val[0]
                    if sun_up: 
                        tr_shape = [self.__my_scene[t] for t in val[2]]
                        s_area[key] = sum([tr.area for tr in tr_shape])
                    s_day[key] = day
                    s_hour[key] = hour
                    s_ent[key] = self.__matching_ids[key][1]
                
                for band, coef in self.__in_environment["caribu opt"].items() : 
                    s_Eabs[band] = [0]*len(self.__matching_ids)
                    s_Ei[band] = [0]*len(self.__matching_ids)
                    for key,val in self.__matching_ids.items():
                        if sun_up: s_Eabs[band][key] = PARa_output_shape[band][key]
                        if sun_up: s_Ei[band][key] = PARi_output_shape[band][key]
                dico_shape = {
                    "Day" : s_day,
                    "Hour" : s_hour,
                    "ShapeId" : s_shapes,
                    "VegetationType" : s_ent,
                    "Area" : s_area
                }
                for band, coef in self.__in_environment["caribu opt"].items() : 
                    dico_shape[band+" Eabs"] = s_Eabs[band]
                    dico_shape[band+" Ei"] = s_Ei[band]
                self.__shape_outputs = pandas.DataFrame(dico_shape)

                # enregistre les valeurs par triangles
                s_shapes = [0]*len(self.__my_scene)
                s_tr = [0]*len(self.__my_scene)
                s_area=[0]*len(self.__my_scene)
                s_Eabs = {}
                s_Ei = {}
                s_day=[0]*len(self.__my_scene)
                s_hour=[0]*len(self.__my_scene)
                s_ent=[0]*len(self.__my_scene)

                for id,tr in enumerate(self.__my_scene):
                    s_shapes[id] = self.__matching_ids[tr.id][0]
                    s_tr[id] = id
                    s_day[id] = day
                    s_hour[id] = hour
                    s_ent[id] = self.__matching_ids[tr.id][1]
                    s_area[id] = tr.area    
                for band, coef in self.__in_environment["caribu opt"].items() : 
                    s_Eabs[band] = [0]*len(self.__my_scene)
                    s_Ei[band] = [0]*len(self.__my_scene)
                    for id,tr in enumerate(self.__my_scene):
                        if sun_up: s_Eabs[band][id] = PARa_output_tr[band][id]
                        if sun_up: s_Ei[band][id] = PARi_output_tr[band][id]            

                dico_tr = {
                    "Day" : s_day,
                    "Hour" : s_hour,
                    "primitive_index" : s_tr,
                    "ShapeId" : s_shapes,
                    "VegetationType" : s_ent,
                    "Area" : s_area
                }

                for band, coef in self.__in_environment["caribu opt"].items() : 
                    dico_tr[band+" Eabs"] = s_Eabs[band]
                    dico_tr[band+" Ei"] = s_Ei[band]
                self.__outputs = pandas.DataFrame(dico_tr)
            
            # si entrée géo vide
            else:
                dico_shape = {
                    "Day" : [],
                    "Hour" : [],
                    "ShapeId" : [],
                    "VegetationType" : [],
                    "Area" : []
                }
                for band, coef in self.__in_environment["caribu opt"].items() : 
                    dico_shape[band+" Eabs"] = []
                    dico_shape[band+" Ei"] = []
                self.__shape_outputs = pandas.DataFrame(dico_shape)
                
                dico_tr = {
                    "Day" : [],
                    "Hour" : [],
                    "primitive_index" : [],
                    "ShapeId" : [],
                    "VegetationType" : [],
                    "Area" : []
                }
                for band, coef in self.__in_environment["caribu opt"].items() : 
                    dico_tr[band+" Eabs"] = []
                    dico_tr[band+" Ei"] = []
                self.__outputs = pandas.DataFrame(dico_tr)

        else:
            raise ValueError("Unknown lightmodel : can be either 'ratp' or 'caribu' ")

    def _create_caribu_legume_sensors(self, id_sensors=None):
        # récupère les dimensions de la grille
        dxyz = self.__in_lightmodel_parameters["sensors"][1]
        nxyz = self.__in_lightmodel_parameters["sensors"][2] 
        orig = self.__in_lightmodel_parameters["sensors"][3] 

        # réduction si le nombre de couches remplies < nombre de couches prévues
        if id_sensors is None :
            skylayer = (self.__pmax[2]) // dxyz[2]
            if skylayer < nxyz[2] and  self.__pmax[2] > 0 : skylayer = int(nxyz[2] - 1 - skylayer)
<<<<<<< HEAD
        
            # autrement on garde le nombre de voxels prévus
            else : skylayer = 0 
        
=======
        
            # autrement on garde le nombre de voxels prévus
            else : skylayer = 0 
        
>>>>>>> 47116a34
        # on calcule le z max de la scène en omettant certaines espèces
        else:
            # on regarde d'abord si l'indice des capteurs est dans la scène d'entrée (cas si scene plantgl vide)
            i=0
            specie_empty = self.__matching_ids[i][1] not in id_sensors
            while ((self.__matching_ids[i][1] not in id_sensors) and (i+1 < len(self.__matching_ids))) :
                i+=1
                if self.__matching_ids[i][1] in id_sensors : specie_empty = False
            
            if specie_empty : skylayer = nxyz[2] - 1
            else :
                # zmax de la scène
                zmax = -999999  
                if self.__my_scene :
                    for tr in self.__my_scene:
                        if self.__matching_ids[tr.id][1] in id_sensors :
                            for i in range(3) :
                                p = tr[i]
                                if p[2] > zmax :
                                    zmax = p[2]

                skylayer = zmax // dxyz[2]
                if skylayer < nxyz[2] and  zmax > 0 : skylayer = int(nxyz[2] - 1 - skylayer)

                
        # scene plantGL qui acceuillera les capteurs
        s_capt = pgl.Scene()
        
        if self.__in_environment["infinite"] : 
            points = [(0, 0, 0), (dxyz[0], 0, 0), (dxyz[0], dxyz[1], 0), (0, dxyz[1], 0)]  # capeur bas oriente vers le haut
        else :
            points = [(0, 0, 0),  (0, dxyz[1], 0), (dxyz[0], dxyz[1], 0), (dxyz[0], 0, 0)]  # capeur bas oriente vers le haut
        normals = [(0, 0, 1) for i in range(4)]
        indices = [(0, 1, 2, 3)]

        # carré taille d'un voxel
        carre = pgl.QuadSet(points, indices, normals, indices)
        
        ID_capt = 0
        dico_translat = {}
        for ix in range(nxyz[0]):
            for iy in range(nxyz[1]):
                for iz in range(nxyz[2] - skylayer):
                    # vecteur de translation
                    tx = orig[0] + ix * dxyz[0]
                    ty = orig[1] + iy * dxyz[1]
                    tz = orig[2] + iz * dxyz[2]

                    # retient la translation
                    dico_translat[ID_capt] = [tx, ty, tz]

                    # ajoute un voxel à la scene des capteurs
                    Vox = pgl.Translated(geometry=carre, translation=(tx, ty, tz))
                    s_capt.add(pgl.Shape(geometry=Vox, id=ID_capt))
                    ID_capt += 1

        
        Dico_Sensors = {}
        liste_hmax_capt = []
        liste_x_capt = []
        liste_y_capt = []
        # mise en forme de triangulation CARIBU
        for x in s_capt:

            # pgl_to_caribu(x)

            # Preparation capteurs
            pt_lst = x.geometry.geometry.pointList
            idx_lst = x.geometry.geometry.indexList

            for i in range(0, len(idx_lst)):
                x11 = pt_lst[idx_lst[i][0]][0] + dico_translat[x.id][0]
                y11 = pt_lst[idx_lst[i][0]][1] + dico_translat[x.id][1]
                z11 = pt_lst[idx_lst[i][0]][2] + dico_translat[x.id][2]

                liste_hmax_capt.append(z11)
                liste_x_capt.append(x11)
                liste_y_capt.append(y11)

                x12 = pt_lst[idx_lst[i][1]][0] + dico_translat[x.id][0]
                y12 = pt_lst[idx_lst[i][1]][1] + dico_translat[x.id][1]
                z12 = pt_lst[idx_lst[i][1]][2] + dico_translat[x.id][2]

                liste_hmax_capt.append(z12)
                liste_x_capt.append(x12)
                liste_y_capt.append(y12)

                x13 = pt_lst[idx_lst[i][2]][0] + dico_translat[x.id][0]
                y13 = pt_lst[idx_lst[i][2]][1] + dico_translat[x.id][1]
                z13 = pt_lst[idx_lst[i][2]][2] + dico_translat[x.id][2]

                liste_hmax_capt.append(z13)
                liste_x_capt.append(x13)
                liste_y_capt.append(y13)

                tple1 = [(x11, y11, z11), (x12, y12, z12), (x13, y13, z13)]
                triangle = []
                triangle.append(tple1)

                x21 = pt_lst[idx_lst[i][0]][0] + dico_translat[x.id][0]
                y21 = pt_lst[idx_lst[i][0]][1] + dico_translat[x.id][1]
                z21 = pt_lst[idx_lst[i][0]][2] + dico_translat[x.id][2]

                liste_hmax_capt.append(z21)
                liste_x_capt.append(x21)
                liste_y_capt.append(y21)

                x22 = pt_lst[idx_lst[i][2]][0] + dico_translat[x.id][0]
                y22 = pt_lst[idx_lst[i][2]][1] + dico_translat[x.id][1]
                z22 = pt_lst[idx_lst[i][2]][2] + dico_translat[x.id][2]

                liste_hmax_capt.append(z22)
                liste_x_capt.append(x22)
                liste_y_capt.append(y22)

                x23 = pt_lst[idx_lst[i][3]][0] + dico_translat[x.id][0]
                y23 = pt_lst[idx_lst[i][3]][1] + dico_translat[x.id][1]
                z23 = pt_lst[idx_lst[i][3]][2] + dico_translat[x.id][2]

                liste_hmax_capt.append(z23)
                liste_x_capt.append(x23)
                liste_y_capt.append(y23)

                tple2 = [(x21, y21, z21), (x22, y22, z22), (x23, y23, z23)]
                triangle.append(tple2)

                Dico_Sensors[x.id] = triangle
        
        return Dico_Sensors, s_capt, [(min(liste_x_capt) + max(liste_x_capt)) / 2,
                                                            (min(liste_y_capt) + max(liste_y_capt)) / 2,
                                                            max(liste_hmax_capt)]

    
    def _print_sun(self, day, hour, pyratp, truesolartime):
        """Méthode qui imprime les coordonnées du soleil (pour le débuggage)
            séparée pour la lisibilité dans run(...)
        """
        print("---\t SUN COORDONATES\t ---")
        print("--- Convention x+ = North, vector from sky to floor")
        print("--- azimut: south clockwise E = -90° W = 90°\t zenith: zenith = 0° horizon = 90°")
        print("--- day: %i \t hour: %i \t latitude: %0.2f °"%(day, hour, self.__in_environment["coordinates"][0]))
        
        if truesolartime : 
            caribuhour=hour
            print("--- true solar time")
        
        else :
            om =0.017202*(day-3.244)
            teta=om+0.03344*math.sin(om)*(1+0.021*math.cos(om))-1.3526
            tphi=0.91747*math.sin(teta)/math.cos(teta)
            dphi=math.atan(tphi)-om+1.3526
            if dphi+1. <= 0: dphi=(dphi+1+1000.*math.pi % math.pi)-1.
            eqntime=dphi*229.2
            caribuhour =hour+self.__in_environment["coordinates"][2]+self.__in_environment["coordinates"][1]/15.-eqntime/60. % 24. 
            print("--- local time, true solar time is %0.2f"%(caribuhour))
        
        # CARIBU et RATP sont dans la même convention de coordonnées, x+ = North
        print("--- RATP ---")
        az, ele = 5.,9. # variables fantômes (non récupérées)
        pyratp.shortwave_balance.sundirection(ele, az, self.__in_environment["coordinates"][0], self.__in_environment["coordinates"][1], self.__in_environment["coordinates"][2], day, hour, truesolartime)        
        degtorad = math.pi/180
        azrad = pyratp.shortwave_balance.azdeg
        if math.isnan(azrad) and hour==12. : 
            if self.__in_environment["coordinates"][0] >= 21.11:
                azrad = 0.
            else:
                azrad = 180.
        azrad = -azrad * degtorad
        elerad = pyratp.shortwave_balance.hdeg * degtorad

        sunx = suny = math.cos(elerad)
        sunx *= math.cos(azrad)
        suny *= math.sin(azrad)
        sunz = -math.sin(elerad)

        print("\t azimut: %0.3f \t zenith: %0.3f" % (-azrad*180/math.pi, pyratp.shortwave_balance.hdeg))
        print("\t x: %0.3f \t y: %0.3f \t z: %0.3f" % (sunx, suny, sunz))
        
        print("--- CARIBU ---")
        suncaribu = Sun.Sun()
        suncaribu._set_pos_astro(day, caribuhour, self.__in_environment["coordinates"][0]*math.pi/180)
        sun_str_split = suncaribu.toLight().split(' ')

        print("\t azimut: %0.3f \t zenith: %0.3f" % (-suncaribu.azim*180/math.pi, 90-(suncaribu.elev*180/math.pi)))
        print("\t x: %0.3f \t y: %0.3f \t z: %0.3f" % (float(sun_str_split[1]),float(sun_str_split[2]),float(sun_str_split[3])))
        print("\n")

    
    @property
    def legume_transmitted_light(self):
        return self.__legume_transmitted_light 
    
    @property
    def legume_intercepted_light(self):
        return self.__legume_intercepted_light 

    @property
    def shapes_outputs(self):
        return self.__shape_outputs 

    @property
    def triangles_outputs(self):
        return self.__outputs 
    
    @property
    def voxels_outputs(self):
        return self.__voxels_outputs 

    @property
    def sensors_outputs(self):
        return self.__sensors_outputs 

    @property
    def sun(self):
        return self.__sun

    @property
    def soilenergy(self):
        return self.__soilenergy

    # aire du plus grand triangle à partir des scènes en entrée
    # -> avant la tesselation
    @property
    def maxtrianglearea(self):
        return self.__maxtrarea
  
    @property
    def legume_empty_layers(self):
        return self.__legume_nb0


    @property
    def tesselationtime(self):
        try:
            return self.__tess_time
        except AttributeError:
            return 0.
    
    @property
    def modelruntime(self):
        try:
            return self.__time_runmodel
        except AttributeError:
            return 0.

    @property
    def triangleLmax(self):
        return self.__triangleLmax

    def RATP_info(self, filename="", writefile=False):
        if self.__lightmodel == "ratp":
            dict_global = {
                "Origin" : [float(self.__ratp_scene.xorig), float(self.__ratp_scene.yorig), float(self.__ratp_scene.zorig) ],
                "Global" : self.__ratp_distrib["global"]
            }

            VegetationType = []
            VoxelId = []
            t_nx = []
            t_ny = []
            t_nz = []
            area = []

            for k in range(self.__ratp_scene.nveg):
                for j in range(self.__ratp_scene.nje[k]):
                    VegetationType.append(j)
                    VoxelId.append(k)
                    t_nx.append(self.__ratp_scene.numx[k])
                    t_ny.append(self.__ratp_scene.numy[k])
                    t_nz.append(self.__ratp_scene.numz[k])
                    area.append(self.__ratp_scene.s_vt_vx[j,k])


            dfvox =  pandas.DataFrame({'VegetationType':VegetationType,
                                        'VoxelId':VoxelId,
                                        'Nx': t_nx,
                                        'Ny': t_ny,
                                        'Nz': t_nz,
                                        'Area': area
                                    })
            
            if self.__in_lightmodel_parameters["angle distrib algo"] == "compute voxel" :
                nbangles = len(self.__ratp_distrib["voxel"][0][0])
                
                # ajoute nb colonnes
                VegetationType = []
                VoxelId = []
                dict_angles={}
                for k in range(self.__ratp_scene.nveg):
                    for j in range(self.__ratp_scene.nje[k]):
                        VegetationType.append(j)
                        VoxelId.append(k)
                        for i in range(nbangles):
                            if i in dict_angles:
                                dict_angles[i].append(self.__ratp_distrib["voxel"][k][j][i])
                            else:
                                dict_angles[i] = [self.__ratp_distrib["voxel"][k][j][i]]
                dict_add={}
                dict_add['VegetationType'] = VegetationType
                dict_add['VoxelId'] = VoxelId
                for key, value in dict_angles.items():
                    title = "C"+str(key)
                    dict_add[title] = value

                dfvox = pandas.merge(dfvox, pandas.DataFrame(dict_add))  

            if writefile:
                if filename=="" : name= "RATP_info.data"
                else: name = filename+"_RATP_info.data"

                f=open(name, 'w')
                f.write("Xorigin\tYorigin\tZorigin\n")
                f.write("%f\t%f\t%f\n" % (dict_global["Origin"][0], dict_global["Origin"][1], dict_global["Origin"][2]))
                f.write("Global Foliar Angles Distribution For Each Entity\n")
                for n in range(len(dict_global["Global"])):
                    f.write("Entity %i\n" % (n))
                    s=""
                    for i in range(len(dict_global["Global"][n])):
                        s=s+str(dict_global["Global"][n][i])+'\t'
                    s+="\n"
                    f.write(s)
                f.write("\n")
                f.close()

                dfvox.to_csv(name, mode='a', index=False, header=True)
                

            return dict_global, dfvox

    def PAR_update_MTG(self, mtg, energy=1, id=None):
        # crée un tableau comme dans caribu_facade de fspm-wheat
        dico_par = {}
        para_dic = {}
        erel_dic = {}
<<<<<<< HEAD
        for s in self.__shape_outputs["ShapeId"]:
            if id is None :
                para_dic[s] = self.__shape_outputs[self.__shape_outputs.ShapeId==s]["par Eabs"].values[0] * energy
                erel_dic[s] = self.__shape_outputs[self.__shape_outputs.ShapeId==s]["par Eabs"].values[0] / self.__in_energy
            elif type(id) == list or type(id) == tuple :
                for esp in id:
                    df_outputs_esp = self.__shape_outputs[self.__shape_outputs.VegetationType==esp]
                    para_dic[s] = df_outputs_esp[df_outputs_esp.ShapeId==s]["par Eabs"].values[0] * energy
                    erel_dic[s] = df_outputs_esp[df_outputs_esp.ShapeId==s]["par Eabs"].values[0] / self.__in_energy

=======
        
        if id is None :
            for s in self.__shape_outputs["ShapeId"]:
                para_dic[s] = self.__shape_outputs[self.__shape_outputs.ShapeId==s]["par Eabs"].values[0] * energy
                erel_dic[s] = self.__shape_outputs[self.__shape_outputs.ShapeId==s]["par Eabs"].values[0] / self.__in_energy
        
        elif type(id) == list or type(id) == tuple :
            for esp in id:
                df_outputs_esp = self.__shape_outputs[self.__shape_outputs.VegetationType==esp]
                for s in df_outputs_esp["ShapeId"]:
                    para_dic[s] = df_outputs_esp[df_outputs_esp.ShapeId==s]["par Eabs"].values[0] * energy
                    erel_dic[s] = df_outputs_esp[df_outputs_esp.ShapeId==s]["par Eabs"].values[0] / self.__in_energy
>>>>>>> 47116a34
        
        dico_par["PARa"] = para_dic
        dico_par["Erel"] = erel_dic

        for param in dico_par:
            if param not in mtg.properties():
                mtg.add_property(param)

            # update the MTG
            mtg.property(param).update(dico_par[param])

    def to_l_egume(self, m_lais = [], energy=1, list_lstring = [], list_dicFeuilBilanR = [], list_invar = [], id=None) :
        # la liste des espèces de l-egume

        epsilon = 1e-14

        if self.__lightmodel == "ratp" :
            # transfert des sorties
            res_abs_i = np.zeros((m_lais.shape[0], m_lais.shape[1], m_lais.shape[2], m_lais.shape[3]))
            # si le voxel est vide, on considère le transmis comme ce qui sort d'une de ses surfaces
            dS = self.__ratp_scene.dx * self.__ratp_scene.dy
            res_trans = np.ones((m_lais.shape[1], m_lais.shape[2], m_lais.shape[3])) * (energy * dS)
                    
            for ix in range(m_lais.shape[3]):
                for iy in range(m_lais.shape[2]):
                    for iz in range(self.__ratp_scene.njz):
                        legume_iz = iz + self.__legume_nb0

                        vox_data = self.__voxels_outputs[(self.__voxels_outputs.Nx==m_lais.shape[2] - iy) & 
                                                                        (self.__voxels_outputs.Ny==ix+1) & 
                                                                        (self.__voxels_outputs.Nz==iz+1)]
                        
                        res_trans[legume_iz, iy, ix] = energy * min(sum(vox_data["transmitted"]), dS)
                        # if sum(vox_data["transmitted"]) > dS : print("Warning : transmitted energy > dx.dy")

                        s_entity = 0
                        for k in range(m_lais.shape[0]) : s_entity+=m_lais[k][legume_iz][iy][ix]
                        if s_entity > 0. :
                            for ie in range(m_lais.shape[0]) :
                                if len(vox_data) > 0 :
                                    if vox_data[vox_data.VegetationType == ie+1]["intercepted"].values[0] > epsilon :
                                        res_abs_i[ie, legume_iz, iy, ix] = energy * vox_data[vox_data.VegetationType == ie+1]["intercepted"].values[0]
                                    # si le voxel est non vide, on fixe quand même une valeur min
                                    else:
                                        res_abs_i[ie, legume_iz, iy, ix] = epsilon
                        
            return res_trans, res_abs_i

        elif self.__lightmodel == "caribu" :
            # réécriture de calc_paraF dans ShootMorpho.py pour correspondre aux triangles
            # parip : somme des organes sur tous les statuts
            # parap : idem sauf si plante senescente alors == 0

            # récupère les données de la grille de capteurs
            dxyz = self.__in_lightmodel_parameters["sensors"][1]
            nxyz = self.__in_lightmodel_parameters["sensors"][2] 
            # surface d'une face d'un voxel
            dS = dxyz[0] * dxyz[1]

            # Calcul du rayonnement absorbé par plante et par espèce
            for k in range(len(list_invar)) :
                # on initialise la somme sur chaque plante à 0
                list_invar[k]['parap'] = scipy.array([0.] * len(list_invar[k]['Hplante']))
                list_invar[k]['parip'] = scipy.array([0.] * len(list_invar[k]['Hplante']))

                if id == None:
                    ent_organs_outputs = self.__shape_outputs[self.__shape_outputs.VegetationType == k]
                elif type(id) == list or type(id) == tuple :
                    ent_organs_outputs = self.__shape_outputs[self.__shape_outputs.VegetationType == id[k]]

                # # scene non vide
                # if self.__matching_ids and len(self.__in_geometry["scenes"][k]) > 0 :
                for i in range(len(ent_organs_outputs)) :
                    organe_id = int(ent_organs_outputs.iloc[i]["ShapeId"])

                    # PAR en W/m²
                    par_intercept = ent_organs_outputs.iloc[i]['par Ei'] * energy
                    S_leaf = ent_organs_outputs.iloc[i]['Area']
                    
                    id_plante = list_lstring[k][organe_id][0]

                    list_invar[k]['parip'][id_plante] =  float(list_invar[k]['parip'][id_plante]) + (par_intercept * S_leaf)
                        
                    # on enlève les feuilles senescentes 
                    if list_lstring[k][organe_id][9] != 'sen' :
                        list_invar[k]['parap'][id_plante] = float(list_invar[k]['parap'][id_plante]) + (par_intercept * S_leaf)

                
                # on pose une valeur > 0 pour les plantes avec des feuilles
                for p in range(len(list_invar[k]['parip'])) :
                    if list_invar[k]['parip'][p] == 0. and list_dicFeuilBilanR[k]["surf"][p] > 0. :
                        list_invar[k]['parip'][p] = epsilon
                    
                # conversion
                list_invar[k]['parap'] = list_invar[k]['parap'] * (3600*24)/1000000
                list_invar[k]['parip'] = list_invar[k]['parip'] * (3600*24)/1000000
            
            # calcul de res_trans : rayonnement transmis à travers la grille de voxel
            res_trans = np.ones((m_lais.shape[1], m_lais.shape[2], m_lais.shape[3]))

            # si scène non vide
            if self.__matching_ids:
                # traitements des sensors différents si scène infinie ou non
                if self.__in_environment["infinite"] : 
                    # réduction si le nombre de couches remplies < nombre de couches prévues
                    if id is None :
                        skylayer = (self.__pmax[2]) // dxyz[2]
                        if skylayer < nxyz[2] and  self.__pmax[2] > 0 : skylayer = int(nxyz[2] - 1 - skylayer)
<<<<<<< HEAD
                    
                        # autrement on garde le nombre de voxels prévus
                        else : skylayer = 0 
                    
=======
                    
                        # autrement on garde le nombre de voxels prévus
                        else : skylayer = 0 
                    
>>>>>>> 47116a34
                    # on calcule le z max de la scène en omettant certaines espèces
                    else:
                        # on regarde d'abord si l'indice des capteurs est dans la scène d'entrée (cas si scene plantgl vide)
                        i=0
                        specie_empty = self.__matching_ids[i][1] not in id
                        while ((self.__matching_ids[i][1] not in id) and (i+1 < len(self.__matching_ids))) :
                            i+=1
                            if self.__matching_ids[i][1] in id : specie_empty = False
                        
                        if specie_empty : skylayer = nxyz[2] - 1
                        else :
                            # zmax de la scène
                            zmax = -999999  
                            if self.__my_scene :
                                for tr in self.__my_scene:
                                    if self.__matching_ids[tr.id][1] in id :
                                        for i in range(3) :
                                            p = tr[i]
                                            if p[2] > zmax :
                                                zmax = p[2]

                            skylayer = zmax // dxyz[2]
                            if skylayer < nxyz[2] and  zmax > 0 : skylayer = int(nxyz[2] - 1 - skylayer)
                
                    ID_capt = 0
                    for ix in range(nxyz[0]):
                        for iy in range(nxyz[1]):
                            for iz in range(nxyz[2] - skylayer):
                                res_trans[(nxyz[2]-1) - iz][iy][ix] = min(self.__sensors_outputs['par'][ID_capt], 1)
                                ID_capt += 1
                
                else :
                    print("CARIBU Sensor + no infinite -> Doesn't work yet")
                    # réduction si le nombre de couches remplies < nombre de couches prévues
                    # skylayer = (self.__pmax[2]) // dxyz[2]
                    # if skylayer < nxyz[2] : skylayer = int(nxyz[2] - 1 - skylayer)
                    # # autrement on garde le nombre de voxels prévus
                    # else : skylayer = 0 
                
                    # ID_capt = 0
                    # for ix in range(nxyz[0]):
                    #     for iy in range(nxyz[1]):
                    #         for iz in range(nxyz[2] - skylayer):
                    #             res_trans[(nxyz[2]-1) - iz][iy][ix] -= self.__sensors_outputs['par'][ID_capt]
                    #             ID_capt += 1
            res_trans = res_trans * energy * dS

            return res_trans
            



    def VTKinit(self, path, plantnames=[], planttrianglevalues=[], printtriangles=True):
        '''construit des fichiers VTK de la triangulation et de la grille de voxels après leur construction

        Args :
            self.__my_scene : liste de Triangle3
            self.__ratp_scene : grille de voxels RATP

            path : string, chemin pour l'écriture des fichiers
            plantnames : liste de string, si l'on veut mettre un nom personnalisé pour chaque entité
            planttrianglevalues : liste de liste de float, si l'on veut mettre des grandeurs associées à chaque triangle pour chaque entité
        '''
        # obligé de forcer ces variables...
        plantnames=[]
        planttrianglevalues=[]
        
        if self.__lightmodel == "ratp" :
            nent = int(self.__ratp_scene.nent)
            # plot dans VTK
            temp1, temp2, temp3 = [], [], []
            # éviter les éléments en trop
            for i in range(self.__ratp_scene.nveg)  :
                for j in range(self.__ratp_scene.nje[i]):
                    temp1.append(self.__ratp_scene.leafareadensity[j, i])
                    # temp1.append(self.__ratp_scene.s_vt_vx[j, i])
                    temp2.append(self.__ratp_scene.nume[j,i])
                    temp3.append(int(i)+1) # kxyz sort en fortran
            lad = [np.array(temp1), np.array(temp2), np.array(temp3)]

            RATP2VTK.RATPVOXELS2VTK(self.__ratp_scene, lad, "LAD", path+"init_voxels.vtk")
        if self.__matching_ids and printtriangles:
            nent = len(self.__in_geometry["scenes"])
            if not plantnames:
                for i in range(nent):
                    plantnames.append("plant_"+str(i))
            
            # pour chaque plante on a une valeur par triangle
            if not planttrianglevalues:
                for i in range(nent):
                    planttrianglevalues.append([])
                
                for tr in self.__my_scene :
                    planttrianglevalues[self.__matching_ids[tr.id][1]].append(10)
                    for i in range(nent):
                        if i != self.__matching_ids[tr.id][1] : planttrianglevalues[i].append(0)

            VTKtriangles(self.__my_scene, planttrianglevalues, plantnames, path+"init_triangles.vtk")

    def VTKout(self, path, iteration=None, triangles=True, voxels=False, outvariables = None):
        '''construit des fichiers VTK de la triangulation avec les valeurs de PAR associées

        Args :
            self.__my_scene : liste de Triangle3
            self.__outputs : dataframe des résultats

            path : string, chemin pour l'écriture des fichiers
            iteration : None ou int, numéro de l'itération temporelle
            voxels : boolean, si ratp écrit ou non le PAR sur les voxels
        '''    
        values = []
        valuesnames = []

        if self.__matching_ids and triangles:
            # si la lumière a été calculée sur plusieurs itération
            if iteration is None:
                for ite in range(int(max(self.__outputs['Iteration']))):
                    par = []
                    idtr=0
                    for tr in self.__my_scene:
                        df = self.__outputs[(self.__outputs.Iteration == ite+1) & (self.__outputs.primitive_index == idtr)]
                        voxpar = df['PARa'].values[0]
                        
                        par.append(voxpar)
                        idtr += 1

                    VTKtriangles(self.__my_scene, [par], ['PARa'], path+"triangles_PAR_"+str(ite)+".vtk")
            
            # ou alors sur une itération en particulier
            else:
                if self.__lightmodel == "ratp" :
                    par = []
                    for i,tr in enumerate(self.__my_scene):
                        df = self.__outputs[(self.__outputs.primitive_index == i)]
                        par.append(df['PARa'].values[0])                
                    values = [par]
                    valuesnames=["PARa"]
    
                elif self.__lightmodel == "caribu" :
                    for band, coef in self.__in_environment["caribu opt"].items() : 
                        bandval = []
                        valuesnames.append(band+"_Ei")
                        for i,tr in enumerate(self.__my_scene):
                            df = self.__outputs[(self.__outputs.primitive_index == i)]
                            bandval.append(df[band+" Ei"].values[0])   
                        values.append(bandval)
                VTKtriangles(self.__my_scene, values, valuesnames, path+"triangles_PAR_"+str(iteration)+".vtk")

        # VTK des voxels
        if self.__lightmodel == "ratp" and voxels:
            if outvariables == None :
                # plot dans VTK
                temp1, temp2, temp3 = [], [], []
                # éviter les éléments en trop
                for i in range(self.__ratp_scene.nveg)  :
                    for j in range(self.__ratp_scene.nje[i]):
                        dfvox = self.__voxels_outputs[(self.__voxels_outputs.VoxelId==i+1) & (self.__voxels_outputs.VegetationType==j+1) & (self.__voxels_outputs.Iteration==1)]
                        temp1.append(dfvox["PARa"].values[0])
                        temp2.append(self.__ratp_scene.nume[j,i])
                        temp3.append(int(i)+1) # kxyz sort en fortran
                para = [np.array(temp1), np.array(temp2), np.array(temp3)]

                RATP2VTK.RATPVOXELS2VTK(self.__ratp_scene, para, "PARa", path+"PARa_voxels_"+str(iteration)+".vtk")
            else:
                for out in outvariables :
                    temp1, temp2, temp3 = [], [], []
                    # éviter les éléments en trop
                    for i in range(self.__ratp_scene.nveg)  :
                        for j in range(self.__ratp_scene.nje[i]):
                            dfvox = self.__voxels_outputs[(self.__voxels_outputs.VoxelId==i+1) & (self.__voxels_outputs.VegetationType==j+1) & (self.__voxels_outputs.Iteration==1)]
                            temp1.append(dfvox[out].values[0])
                            temp2.append(self.__ratp_scene.nume[j,i])
                            temp3.append(int(i)+1) # kxyz sort en fortran
                    para = [np.array(temp1), np.array(temp2), np.array(temp3)]

                    RATP2VTK.RATPVOXELS2VTK(self.__ratp_scene, para, out, path+out+"_voxels_"+str(iteration)+".vtk")

    def VTKsun(self, path, day, hour, truesolartime):
        if self.__lightmodel == "ratp" :
            from PyRATP.pyratp import pyratp
                
            az, ele = 5.,9. # variables fantômes (non récupérées)
            pyratp.shortwave_balance.sundirection(ele, az, 
                                                        self.__in_environment["coordinates"][0], 
                                                        self.__in_environment["coordinates"][1], 
                                                        self.__in_environment["coordinates"][2], 
                                                        day, hour, truesolartime)            
            degtorad = math.pi/180

            azrad = pyratp.shortwave_balance.azdeg
            # peut avoir un nan à 12h 
            if math.isnan(azrad) and hour==12. : 
                # critère empirique basé sur l'algo de CARIBU (GenSun)
                if self.__in_environment["coordinates"][0] >= 21.11:
                    azrad = 0.
                else:
                    azrad = 180.
            # passage de l'azimuth en South=0° clockwise (RATP) à North=0° clockwise (CARIBU.Gensun)
            azrad = -azrad * degtorad

            zenirad = pyratp.shortwave_balance.hdeg * degtorad

            # le vecteur pointe du ciel vers le sol
            sunx = suny = math.cos(zenirad)
            sunx *= math.cos(azrad)
            suny *= math.sin(azrad)
            sunz = -math.sin(zenirad)
            
        elif self.__lightmodel == "caribu" :
            if self.__in_lightmodel_parameters["sun algo"]=="ratp":
                from PyRATP.pyratp import pyratp
                
                az, ele = 5.,9. # variables fantômes (non récupérées)
                pyratp.shortwave_balance.sundirection(ele, az, 
                                                            self.__in_environment["coordinates"][0], 
                                                            self.__in_environment["coordinates"][1], 
                                                            self.__in_environment["coordinates"][2], 
                                                            day, hour, truesolartime)            
                degtorad = math.pi/180

                azrad = pyratp.shortwave_balance.azdeg
                # peut avoir un nan à 12h 
                if math.isnan(azrad) and hour==12. : 
                    # critère empirique basé sur l'algo de CARIBU (GenSun)
                    if self.__in_environment["coordinates"][0] >= 21.11:
                        azrad = 0.
                    else:
                        azrad = 180.
                # passage de l'azimuth en South=0° clockwise (RATP) à North=0° clockwise (CARIBU.Gensun)
                azrad = -azrad * degtorad

                zenirad = pyratp.shortwave_balance.hdeg * degtorad

                # le vecteur pointe du ciel vers le sol
                sunx = suny = math.cos(zenirad)
                sunx *= math.cos(azrad)
                suny *= math.sin(azrad)
                sunz = -math.sin(zenirad)
            
            # algo de CARIBU
            else:
                # si l'heure est locale, calcul de l'heure solaire (algorithme pris dans RATP, sundirection: shortwave_balance.f90)
                if not truesolartime:
                    om =0.017202*(day-3.244)
                    teta=om+0.03344*math.sin(om)*(1+0.021*math.cos(om))-1.3526
                    tphi=0.91747*math.sin(teta)/math.cos(teta)
                    dphi=math.atan(tphi)-om+1.3526
                    if dphi+1. <= 0: dphi=(dphi+1+1000.*math.pi % math.pi)-1.
                    eqntime=dphi*229.2
                    hour =hour+self.__in_environment["coordinates"][2]+self.__in_environment["coordinates"][1]/15.-eqntime/60. % 24.

                # Conversion de la latitude en radian!
                sun = Gensun.Gensun()(1., day, hour, self.__in_environment["coordinates"][0]*math.pi/180)
                sun = GetLightsSun.GetLightsSun(sun)
                sun_str_split = sun.split(' ')
                
                sunx = float(sun_str_split[1])
                suny = float(sun_str_split[2])
                sunz = float(sun_str_split[3])
        
        # ligne du soleil (rotation de 180° autour de z pour se mettre dans l'espace x+ = North)
        VTKline(Vector3(float(sunx)*2, float(suny)*2, float(sunz)*2),
                Vector3(-float(sunx)*2, -float(suny)*2, -float(sunz)*2),
                    path + "sun_day"+str(day)+"_"+str(hour)+"h.vtk")

    @staticmethod
    def PlantGL_to_VTK(scenes, ite, path, in_unit="m", out_unit="m"):
        units = {'mm': 0.001, 'cm': 0.01, 'dm': 0.1, 'm': 1, 'dam': 10, 'hm': 100,'km': 1000}
        triangleslist=[]
        rescale=False
        if (in_unit != out_unit) : rescale=True

        if type(scenes) == list :
            for s in scenes :   
                for id, pgl_objects in s.todict().items():           
                    tri_list = list(itertools.chain(*[pgl_to_triangles(pgl_object) for pgl_object in pgl_objects]))
                    for tr in tri_list:
                        if rescale : tr.rescale(units[in_unit]/units[out_unit])
                        tr.set_id(0)
                    triangleslist.extend(tri_list)
        else :
            for id, pgl_objects in scenes.todict().items():           
                tri_list = list(itertools.chain(*[pgl_to_triangles(pgl_object) for pgl_object in pgl_objects]))
                for tr in tri_list:
                    if rescale : tr.rescale(units[in_unit]/units[out_unit])
                    tr.set_id(0)
                triangleslist.extend(tri_list)

        VTKtriangles(triangleslist, [], [], path+"triangles_plantgl_"+str(ite)+".vtk")


    def s5(self):
        '''construit les fichiers d'entrée pour s5 et l'exécute
        '''
        s5folder = os.path.join(os.path.abspath(os.path.dirname(os.path.dirname(__file__))), os.path.normpath("s5"))
        fort51 = os.path.join(s5folder, os.path.normpath("fort.51"))
        s5par = os.path.join(s5folder, os.path.normpath("s5.par"))

        # écriture du fichier fort.51 contenant la triangulation
        f=open(fort51, 'w')
        c_tr=1
        for tr in self.__my_scene:
            if (self.__matching_ids[tr.id][0], self.__matching_ids[tr.id][1]) in self.__in_geometry["stems id"]:
                stem='000'
            else:
                stem='001'
            label = str(self.__matching_ids[tr.id][1]+1)+str("%05i"%(self.__matching_ids[tr.id][1]+1))+stem+'000'#+str("%03i"%(c_tr))
            f.write("p\t1\t%s\t3\t"%(label))
            for i in range(3):
                f.write("%f\t%f\t%f\t"%(tr[i][0],tr[i][1],tr[i][2]))
            f.write("\n")
            c_tr += 1
        f.close()

        # écriture du fichier s5.par contenant les informations de la grille
        f=open(s5par, 'w')    
        f.write("%i\t%i\t%i\t%i\t0\n"%(self.__ratp_scene.nent, 9, 9, self.__ratp_scene.njz))
        for i in range(self.__ratp_scene.njz):
            f.write("%f\t"%(self.__ratp_scene.dz[i]))
        f.write("\n")

        njx = self.__ratp_scene.njx
        njy = self.__ratp_scene.njy
        dx = self.__ratp_scene.dx
        dy = self.__ratp_scene.dy
        f.write("%f\t%i\t%f\t%f\t%i\t%f\n"%(njx*dx, njx, dx, njy*dy, njy, dy))
        f.close()

        # exécution de s5 dans un sous process
        subprocess.call(".\s5.exe", shell=True, cwd=s5folder)
        
        print("\n"+"--- Fin de s5.f")

    
    def s2v(self):
        '''construit les fichiers d'entrée pour s2v et l'exécute
        '''
        
        s2vfolder = os.path.join(os.path.abspath(os.path.dirname(os.path.dirname(__file__))), os.path.normpath("s2v"))
        fort51 = os.path.join(s2vfolder, os.path.normpath("fort.51"))
        s2vpar = os.path.join(s2vfolder, os.path.normpath("s2v.par"))

        # ecrit dans le dossier de s2v
        f=open(fort51, 'w')
        c_tr=1
        for tr in self.__my_scene:
            if (self.__matching_ids[tr.id][0], self.__matching_ids[tr.id][1]) in self.__id_stems:
                stem='000'
            else:
                stem='001'
            label = str(self.__matching_ids[tr.id][1]+1)+str("%05i"%(self.__matching_ids[tr.id][1]+1))+stem+'000'#+str("%03i"%(c_tr))
            f.write("p\t1\t%s\t3\t"%(label))
            for i in range(3):
                f.write("%f\t%f\t%f\t"%(tr[i][0],tr[i][1],tr[i][2]))
            f.write("\n")
            c_tr += 1
        f.close()

        f=open(s2vpar, 'w')
        # ligne 1 
        f.write("9 9 %i\n"%(self.__ratp_scene.njz))

        # ligne 2
        for i in range(self.__ratp_scene.njz):
            f.write("%f "%(self.__ratp_scene.dz[i]))
        f.write("\n")
        
        # ligne 3
        njx = self.__ratp_scene.njx
        njy = self.__ratp_scene.njy
        dx = self.__ratp_scene.dx
        dy = self.__ratp_scene.dy
        f.write("%f %i %f %f %i %f %i\n"%(njx*dx, njx, dx, njy*dy, njy, dy, self.__ratp_scene.nent))

        # ligne 4
        f.write("%f %f %f\n"%(self.__ratp_scene.xorig, self.__ratp_scene.yorig, self.__ratp_scene.zorig))

        f.close()

        # exécution de s5 dans un sous process
        subprocess.call(".\s2v.exe", shell=True, cwd=s2vfolder)

        print("--- Fin de s2v.cpp")

    def __str__(self):
        '''imprime les infos de la scène couplée
        '''
        out = "\n-------------------------------------\n"
        out += "Light Vege Manager v0.0\n"
        out += str(len(self.__in_scenes))+" entités\n"
        out += "Modèle de lumière : "+self.__lightmodel
        if self.__lightmodelparam[4]>0 : out += " avec tesselation\n"
        else : out += "\n"
        out += "Scènes en entrée : \n"
        for i in range(len(self.__in_scenes)):
            out+= "\t scene "+str(i)+" : "+str(len(self.__in_scenes[i]))+" shapes, modèle : "+str(self.__in_names[i])+"\n"

        out += "\n-------------------------------------\n"
        return out


    def _discrete_sky(self, n_azimuts, n_zeniths, sky_type) :
        ele=[]
        azi=[]
        da = 2 * math.pi / n_azimuts
        dz = math.pi / 2 / n_zeniths    
        todeg = 180/math.pi          
        for j in range(n_azimuts):
            for k in range(n_zeniths):
                azi.append((j * da + da / 2)*todeg)
                ele.append((k * dz + dz / 2)*todeg)
        n = n_azimuts*n_zeniths
        
        omega=[2*math.pi/n]*n
        
        def uoc (teta, dt, dp):
            """ teta: angle zenithal; phi: angle azimutal du soleil """
            dt /= 2.
            x = math.cos(teta-dt)
            y = math.cos(teta+dt)
            E = (x*x-y*y)*dp/2./math.pi
            return E
        def soc (teta, dt, dp):
            """ teta: angle zenithal; phi: angle azimutal du soleil """
            dt /= 2.
            x = math.cos(teta-dt)
            y = math.cos(teta+dt)
            E = (3/14.*(x*x-y*y) + 6/21.*(x*x*x-y*y*y))*dp/math.pi
            return E
        pc=[]
        for j in range(n_azimuts):
            for k in range(n_zeniths):
                azim,elv = j * da + da / 2, k * dz + dz / 2
                I=0
                if(sky_type=='soc'):
                    I = soc(elv, dz, da)
  <|MERGE_RESOLUTION|>--- conflicted
+++ resolved
@@ -1718,17 +1718,10 @@
         if id_sensors is None :
             skylayer = (self.__pmax[2]) // dxyz[2]
             if skylayer < nxyz[2] and  self.__pmax[2] > 0 : skylayer = int(nxyz[2] - 1 - skylayer)
-<<<<<<< HEAD
         
             # autrement on garde le nombre de voxels prévus
             else : skylayer = 0 
         
-=======
-        
-            # autrement on garde le nombre de voxels prévus
-            else : skylayer = 0 
-        
->>>>>>> 47116a34
         # on calcule le z max de la scène en omettant certaines espèces
         else:
             # on regarde d'abord si l'indice des capteurs est dans la scène d'entrée (cas si scene plantgl vide)
@@ -2063,18 +2056,6 @@
         dico_par = {}
         para_dic = {}
         erel_dic = {}
-<<<<<<< HEAD
-        for s in self.__shape_outputs["ShapeId"]:
-            if id is None :
-                para_dic[s] = self.__shape_outputs[self.__shape_outputs.ShapeId==s]["par Eabs"].values[0] * energy
-                erel_dic[s] = self.__shape_outputs[self.__shape_outputs.ShapeId==s]["par Eabs"].values[0] / self.__in_energy
-            elif type(id) == list or type(id) == tuple :
-                for esp in id:
-                    df_outputs_esp = self.__shape_outputs[self.__shape_outputs.VegetationType==esp]
-                    para_dic[s] = df_outputs_esp[df_outputs_esp.ShapeId==s]["par Eabs"].values[0] * energy
-                    erel_dic[s] = df_outputs_esp[df_outputs_esp.ShapeId==s]["par Eabs"].values[0] / self.__in_energy
-
-=======
         
         if id is None :
             for s in self.__shape_outputs["ShapeId"]:
@@ -2087,7 +2068,6 @@
                 for s in df_outputs_esp["ShapeId"]:
                     para_dic[s] = df_outputs_esp[df_outputs_esp.ShapeId==s]["par Eabs"].values[0] * energy
                     erel_dic[s] = df_outputs_esp[df_outputs_esp.ShapeId==s]["par Eabs"].values[0] / self.__in_energy
->>>>>>> 47116a34
         
         dico_par["PARa"] = para_dic
         dico_par["Erel"] = erel_dic
@@ -2196,17 +2176,10 @@
                     if id is None :
                         skylayer = (self.__pmax[2]) // dxyz[2]
                         if skylayer < nxyz[2] and  self.__pmax[2] > 0 : skylayer = int(nxyz[2] - 1 - skylayer)
-<<<<<<< HEAD
                     
                         # autrement on garde le nombre de voxels prévus
                         else : skylayer = 0 
                     
-=======
-                    
-                        # autrement on garde le nombre de voxels prévus
-                        else : skylayer = 0 
-                    
->>>>>>> 47116a34
                     # on calcule le z max de la scène en omettant certaines espèces
                     else:
                         # on regarde d'abord si l'indice des capteurs est dans la scène d'entrée (cas si scene plantgl vide)
